---
title: 'Cedar-OS MCP Server'
description: 'Vibe coding with Cedar-OS'
---

The Cedar Model Context Protocol (MCP) server enables seamless integration between Cedar-OS and AI development environments like Cursor, Claude Code, and Windsurf, providing intelligent assistance for building AI-native frontends.

## Quick Start

### 1. Install in Your IDE

<<<<<<< HEAD
**For Cursor:**
Open your Cursor settings file (`~/.cursor/settings.json`) and add:
=======
Navigate to Cursor Settings -> Tools & Integrations -> New MCP Server
Or, open your Cursor settings file (`~/.cursor/settings.json`) and add:
>>>>>>> 673aa7b1

```json
{
	"mcpServers": {
		"cedar-mcp": {
			"url": "https://mcpwithcedar-production.up.railway.app/jsonrpc",
			"description": "Cedar-OS Expert MCP Server"
		}
	}
}
```

**For Claude Code:**
Add the following into your terminal:

```
claude mcp add --transport http cedar https://mcpwithcedar-production.up.railway.app/jsonrpc
```

**For Windsurf:**
Configure the MCP server in your Windsurf settings:

```json
{
	"mcpServers": {
		"cedar-mcp": {
			"url": "https://mcpwithcedar-production.up.railway.app/sse",
			"description": "Cedar-OS Expert MCP Server"
		}
	}
}
```

### 2. Restart Your IDE

Close and reopen your IDE (Cursor, Claude Code, or Windsurf) to activate the MCP server.

### 3. Verify Installation

In any file, type a comment and use your IDE's AI assistant:

```javascript
// Help me create a Cedar chat component
```

The MCP server should provide Cedar-specific guidance.

### 4. Start Using Cedar

Ask the MCP server natural language questions:

```
"Create a basic Cedar chat interface with streaming support"
"Add voice input to my Cedar chat"
"Implement a radial menu spell"
```

## Key Features

- **Intelligent Code Assistance**: Context-aware suggestions for Cedar components and patterns
- **Documentation Search**: Instant access to relevant Cedar documentation
- **Component Discovery**: Find and implement the right Cedar components
- **Voice Integration Support**: Specialized assistance for voice features
- **Spells Implementation**: Expert guidance on Cedar spells
- **Mastra Backend Integration**: Seamless agent backend connections

## Common Usage Patterns

### Component Implementation

```
"Help me implement a floating chat component with Cedar"
"Add voice capabilities to my Cedar chat interface"
"Create a custom spell for text selection"
"Build a mention system with Cedar"
```

### Documentation Queries

```
"Show me Cedar chat component documentation"
"How do I configure streaming in Cedar?"
"What are Cedar spells and how do they work?"
"Explain Cedar's state management approach"
```

### Integration Tasks

```
"Connect my Cedar frontend to a Mastra agent"
"Set up voice streaming with WebSockets"
"Implement state management with Cedar store"
"Configure message persistence"
```

## Advanced Features

### Contextual Awareness

The MCP server understands:

- Your project structure and existing Cedar components
- Current file context and imports
- Project dependencies and configuration
- Cedar best practices and patterns

### Specialized Modules

- **Voice Expert**: Audio streaming, permissions, WebSocket configuration
- **Spells Expert**: Spell creation, activation patterns, gesture handling
- **Mastra Expert**: Agent connections, workflow setup, backend integration
- **Chat Expert**: Message handling, streaming, custom rendering

## Common Workflows

### Setting Up a New Project

1. Initialize Cedar: `"Set up a new Cedar project with TypeScript"`
2. Add chat: `"Add Cedar chat components to my app"`
3. Configure backend: `"Connect to my Mastra agent backend"`
4. Add voice: `"Implement voice capabilities"`

### Building Features

1. Start simple: `"Create a basic chat interface"`
2. Add interactivity: `"Add mention support to chat"`
3. Enhance UX: `"Implement message streaming"`
4. Add AI features: `"Create a questioning spell"`

### Debugging Issues

- `"Debug WebSocket connection problems"`
- `"Fix streaming message display"`
- `"Resolve spell activation conflicts"`
- `"Troubleshoot voice permissions"`

## Best Practices

1. **Ask Before Building**: Query capabilities before implementing
2. **Use Examples**: Request code examples for complex features
3. **Incremental Development**: Build features step by step
4. **Leverage Search**: Use semantic search for documentation
5. **Validate Code**: Ask for best practice reviews

## Tips and Tricks

- **Auto-imports**: MCP knows Cedar import paths
- **Pattern Matching**: Ask for common Cedar patterns
- **Code Review**: Request validation of implementations
- **Component Discovery**: Ask "What Cedar components help with [task]?"
- **Quick Fixes**: Get immediate solutions for errors

## Troubleshooting

### MCP Server Not Responding

<<<<<<< HEAD
- Verify configuration in your IDE settings
=======
- Verify configuration in Cursor settings
>>>>>>> 673aa7b1
- Check Node.js is accessible
- Restart your IDE after changes

### Incorrect Suggestions

- Provide more project context
- Specify Cedar version
- Include relevant code snippets

### Performance Issues

<<<<<<< HEAD
- Clear your IDE cache
=======
- Clear Cursor cache
>>>>>>> 673aa7b1
- Check internet connection
- Update MCP server version

## Prerequisites

- Compatible IDE: Cursor, Claude Code, or Windsurf (latest version)
- Node.js 18+ installed
- Basic TypeScript/React knowledge
- Cedar-OS project or willingness to create one

## Support

- [Cedar Discord Community](https://discord.gg/4AWawRjNdZ)
- [GitHub Issues](https://github.com/CedarCopilot/cedar-OS/issues)
- [Cedar Documentation](https://docs.cedarcopilot.com)<|MERGE_RESOLUTION|>--- conflicted
+++ resolved
@@ -9,13 +9,8 @@
 
 ### 1. Install in Your IDE
 
-<<<<<<< HEAD
 **For Cursor:**
 Open your Cursor settings file (`~/.cursor/settings.json`) and add:
-=======
-Navigate to Cursor Settings -> Tools & Integrations -> New MCP Server
-Or, open your Cursor settings file (`~/.cursor/settings.json`) and add:
->>>>>>> 673aa7b1
 
 ```json
 {
@@ -172,11 +167,7 @@
 
 ### MCP Server Not Responding
 
-<<<<<<< HEAD
 - Verify configuration in your IDE settings
-=======
-- Verify configuration in Cursor settings
->>>>>>> 673aa7b1
 - Check Node.js is accessible
 - Restart your IDE after changes
 
@@ -188,11 +179,7 @@
 
 ### Performance Issues
 
-<<<<<<< HEAD
 - Clear your IDE cache
-=======
-- Clear Cursor cache
->>>>>>> 673aa7b1
 - Check internet connection
 - Update MCP server version
 
