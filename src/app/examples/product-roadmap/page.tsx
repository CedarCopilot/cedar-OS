'use client';

import React from 'react';
import ReactFlow, {
	addEdge,
	Background,
	Connection,
	ConnectionLineType,
	Controls,
	Edge,
	MarkerType,
	Node,
	NodeChange,
	NodeTypes,
	ReactFlowProvider,
	useEdgesState,
	useNodesState,
	useOnSelectionChange,
} from 'reactflow';
import 'reactflow/dist/style.css';
import { v4 as uuidv4 } from 'uuid';

import {
	FeatureNode,
	FeatureNodeData,
} from '@/app/examples/product-roadmap/components/FeatureNode';
import { FloatingMenu } from '@/app/examples/product-roadmap/components/FloatingMenu';
import {
	getEdges,
	saveEdges,
} from '@/app/examples/product-roadmap/supabase/edges';
import {
	deleteNode,
	getNodes,
	saveNodes,
} from '@/app/examples/product-roadmap/supabase/nodes';
import { CedarCaptionChat } from '@/chatComponents/CedarCaptionChat';
import { FloatingCedarChat } from '@/chatComponents/FloatingCedarChat';
import { SidePanelCedarChat } from '@/chatComponents/SidePanelCedarChat';
import {
	ActivationMode,
	Hotkey,
	registerState,
	MouseEvent as SpellMouseEvent,
	useRegisterDiffState,
	addDiffToArrayObjs,
	useStateBasedMentionProvider,
	useSubscribeStateToInputContext,
	type CedarStore,
} from 'cedar-os';
import {
	ArrowRight,
	Box,
	CheckCircle,
	Copy,
	Download,
	Loader,
	Share2,
	Sparkles,
} from 'lucide-react';
import { motion } from 'motion/react';
import { TooltipMenu } from '@/inputs/TooltipMenu';
import RadialMenuSpell from '@/spells/RadialMenuSpell';

// -----------------------------------------------------------------------------
// NodeTypes map (defined once to avoid React Flow error 002)
// -----------------------------------------------------------------------------

const nodeTypes: NodeTypes = {
	featureNode: FeatureNode,
};

// -----------------------------------------------------------------------------
// Flow Canvas component (previous logic)
// -----------------------------------------------------------------------------

function FlowCanvas() {
	// Controlled state for nodes & edges - start with empty arrays
	const [nodes, setNodes, onNodesChange] = useNodesState([]);
	const [edges, setEdges, onEdgesChange] = useEdgesState([]);
	// Saving/loading state
	const [isSaving, setIsSaving] = React.useState(false);
	const [hasSaved, setHasSaved] = React.useState(false);
	const initialMount = React.useRef(true);
	const saveTimeout = React.useRef<ReturnType<typeof setTimeout> | null>(null);

	// Register states using the diff-aware hook
	const nodesDiffState = useRegisterDiffState({
		value: nodes,
		setValue: setNodes,
		key: 'nodes',
		description: 'Product roadmap nodes',
		computeState: (oldState, newState) => {
			// Add diff markers to the data property of nodes
			return addDiffToArrayObjs(oldState, newState, 'id', '/data');
		},
		customSetters: {
			addNode: {
				name: 'addNode',
				description: 'Add a new node to the roadmap',
				parameters: [
					{
						name: 'node',
						type: 'Node<FeatureNodeData>',
						description: 'The node to add',
					},
				],
				execute: (currentNodes, node) => {
					const nodes = currentNodes as Node<FeatureNodeData>[];
					const nodeData = node as Node<FeatureNodeData>;
					const newNode: Node<FeatureNodeData> = {
						...nodeData,
						type: 'featureNode',
						position: { x: Math.random() * 400, y: Math.random() * 400 },
						id: nodeData.id || uuidv4(),
						data: {
							...nodeData.data,
							nodeType: nodeData.data.nodeType || 'feature',
							status: nodeData.data.status || 'planned',
							upvotes: nodeData.data.upvotes || 0,
							comments: nodeData.data.comments || [],
						},
					};
					// The setValue here is the enhanced setValue from the hook
					setNodes([...nodes, newNode]);
				},
			},
			removeNode: {
				name: 'removeNode',
				description: 'Remove a node from the roadmap',
				parameters: [
					{
						name: 'id',
						type: 'string',
						description: 'The ID of the node to remove',
					},
				],
				execute: async (currentNodes, id) => {
					const nodeId = id as string;
					const nodes = currentNodes as Node<FeatureNodeData>[];
					// Mark as removed - the computeState will add the diff marker
					setNodes(nodes.filter((node) => node.id !== nodeId));
				},
			},
			changeNode: {
				name: 'changeNode',
				description: 'Update an existing node in the roadmap',
				parameters: [
					{
						name: 'newNode',
						type: 'Node<FeatureNodeData>',
						description: 'The updated node data',
					},
				],
				execute: (currentNodes, newNode) => {
					const nodes = currentNodes as Node<FeatureNodeData>[];
					const updatedNode = newNode as Node<FeatureNodeData>;
					// Update the node - computeState will add the diff marker
					setNodes(
						nodes.map((node) =>
							node.id === updatedNode.id ? updatedNode : node
						)
					);
				},
			},
		},
	});

	useRegisterDiffState({
		key: 'edges',
		value: edges,
		setValue: setEdges,
		description: 'Product roadmap edges',
	});

	// Add keyboard shortcuts for undo/redo
	React.useEffect(() => {
		const handleKeyDown = (e: KeyboardEvent) => {
			// Check for Cmd/Ctrl + Z (undo)
			if ((e.metaKey || e.ctrlKey) && e.key === 'z' && !e.shiftKey) {
				e.preventDefault();
				nodesDiffState.undo();
			}
			// Check for Cmd/Ctrl + Shift + Z (redo)
			else if ((e.metaKey || e.ctrlKey) && e.shiftKey && e.key === 'z') {
				e.preventDefault();
				nodesDiffState.redo();
			}
			// Check for Cmd/Ctrl + Y (redo alternative)
			else if ((e.metaKey || e.ctrlKey) && e.key === 'y') {
				e.preventDefault();
				nodesDiffState.redo();
			}
		};

		window.addEventListener('keydown', handleKeyDown);
		return () => window.removeEventListener('keydown', handleKeyDown);
	}, [nodesDiffState]);

	// Register mention provider for nodes
	useStateBasedMentionProvider({
		stateKey: 'nodes',
		trigger: '@',
		labelField: (node: Node<FeatureNodeData>) => node.data.title,
		searchFields: ['data.description'],
		description: 'Product roadmap features',
		icon: <Box />,
		color: '#3B82F6', // Blue color
		order: 10, // Features appear after selected nodes
	});

	// Register mention provider for edges
	useStateBasedMentionProvider({
		stateKey: 'edges',
		trigger: '@',
		labelField: (edge: Edge) => {
			const sourceNode = nodes.find((n) => n.id === edge.source);
			const targetNode = nodes.find((n) => n.id === edge.target);
			const sourceTitle = sourceNode?.data.title || edge.source;
			const targetTitle = targetNode?.data.title || edge.target;
			return `${sourceTitle} → ${targetTitle}`;
		},
		description: 'Product roadmap connections',
		icon: <ArrowRight />,
		color: '#10B981', // Green color
		order: 20, // Edges appear last
	});

	// Fetch initial data
	React.useEffect(() => {
		getNodes().then(setNodes);
		getEdges().then(setEdges);
	}, [setNodes, setEdges]);

	// Custom handler for node changes that intercepts deletions
	const handleNodesChange = React.useCallback(
		async (changes: NodeChange[]) => {
			// Check if any changes are deletions
			const deletions = changes.filter((change) => change.type === 'remove');

			if (deletions.length > 0) {
				// Perform soft delete for each deleted node
				for (const deletion of deletions) {
					await deleteNode(deletion.id);
				}

				// Remove edges connected to deleted nodes
				setEdges((edges) => {
					const deletedIds = deletions.map((d) => d.id);
					return edges.filter(
						(edge) =>
							!deletedIds.includes(edge.source) &&
							!deletedIds.includes(edge.target)
					);
				});
			}

			// Apply all changes (including deletions) to local state
			onNodesChange(changes);
		},
		[onNodesChange, setEdges]
	);

	// Persist changes with loading/saved indicator (debounced)
	React.useEffect(() => {
		if (initialMount.current) {
			initialMount.current = false;
			return;
		}
		if (saveTimeout.current) {
			clearTimeout(saveTimeout.current);
		}
		saveTimeout.current = setTimeout(() => {
			setIsSaving(true);
			Promise.all([saveNodes(nodes), saveEdges(edges)])
				.then(() => {
					setIsSaving(false);
					setHasSaved(true);
				})
				.catch(() => setIsSaving(false));
		}, 1000);
		return () => {
			if (saveTimeout.current) {
				clearTimeout(saveTimeout.current);
			}
		};
	}, [nodes, edges]);

	const onConnect = React.useCallback(
		(params: Connection) => {
			setEdges((eds) =>
				addEdge({ ...params, type: 'simplebezier', animated: true }, eds)
			);
		},
		[setEdges]
	);

	// Prevent node drag/pan selection interfering (optional)
	const onNodeClick = React.useCallback(
		(_event: React.MouseEvent, node: Node) => {
			console.log('📌 Node clicked', node);
		},
		[]
	);

	// Edge context menu state
	const [edgeMenu, setEdgeMenu] = React.useState<{
		x: number;
		y: number;
		edge: Edge;
	} | null>(null);

	// Function to open edit label prompt
	const openEditLabel = React.useCallback(
		(edgeToEdit: Edge) => {
			const newLabel = window.prompt(
				'Enter edge label',
				String(edgeToEdit.label ?? '')
			);
			if (newLabel !== null) {
				setEdges((eds) =>
					eds.map((e) =>
						e.id === edgeToEdit.id ? { ...e, label: newLabel } : e
					)
				);
			}
			setEdgeMenu(null);
		},
		[setEdges]
	);

	// Handler for edge click to open context menu
	const onEdgeClick = React.useCallback(
		(event: React.MouseEvent, edge: Edge) => {
			event.preventDefault();
			setEdgeMenu({ x: event.clientX, y: event.clientY, edge });
		},
		[]
	);

	// Handler for edge double click to immediately open edit
	const onEdgeDoubleClick = React.useCallback(
		(event: React.MouseEvent, edge: Edge) => {
			event.preventDefault();
			openEditLabel(edge);
		},
		[openEditLabel]
	);

	// Function to delete selected edge
	const onDeleteEdge = React.useCallback(() => {
		if (edgeMenu) {
			setEdges((eds) => eds.filter((e) => e.id !== edgeMenu.edge.id));
			setEdgeMenu(null);
		}
	}, [edgeMenu, setEdges]);

	// Function to reverse edge direction
	const onDirectionChange = React.useCallback(() => {
		if (edgeMenu) {
			setEdges((eds) =>
				eds.map((e) =>
					e.id !== edgeMenu.edge.id
						? e
						: {
								...e,
								source: e.target,
								target: e.source,
								sourceHandle: e.targetHandle,
								targetHandle: e.sourceHandle,
						  }
				)
			);
			setEdgeMenu(null);
		}
	}, [edgeMenu, setEdges]);

	useOnSelectionChange({
		onChange: ({ edges: selectedEdges }) => {
			if (edgeMenu && !selectedEdges.some((e) => e.id === edgeMenu.edge.id)) {
				setEdgeMenu(null);
			}
		},
	});

	return (
		<div className='h-full w-full relative'>
			<ReactFlow
				nodes={nodes}
				edges={edges}
				nodeTypes={nodeTypes}
				onNodesChange={handleNodesChange}
				onEdgesChange={onEdgesChange}
				onConnect={onConnect}
				onNodeClick={onNodeClick}
				onEdgeClick={onEdgeClick}
				onEdgeDoubleClick={onEdgeDoubleClick}
				connectionLineType={ConnectionLineType.SmoothStep}
				defaultEdgeOptions={{
					type: 'simplebezier',
					animated: true,
					markerEnd: { type: MarkerType.ArrowClosed },
				}}
				fitView>
				<Background gap={16} size={1} />
				<Controls />
			</ReactFlow>
			{edgeMenu && (
				<TooltipMenu
					position={{ x: edgeMenu.x, y: edgeMenu.y }}
					items={[
						{
							title: 'Edit Label',
							icon: '✏️',
							onInvoke: () => openEditLabel(edgeMenu.edge),
						},
						{
							title: 'Reverse Direction',
							icon: '🔄',
							onInvoke: onDirectionChange,
						},
						{
							title: 'Delete',
							icon: '🗑️',
							onInvoke: onDeleteEdge,
						},
					]}
					onClose={() => setEdgeMenu(null)}
				/>
			)}
			<div className='absolute top-4 right-4 z-20'>
				{isSaving ? (
					<motion.div
						animate={{ rotate: 360 }}
						transition={{ repeat: Infinity, duration: 1, ease: 'linear' }}>
						<Loader size={20} className='text-gray-500' />
					</motion.div>
				) : hasSaved ? (
					<CheckCircle size={20} className='text-green-500' />
				) : null}
			</div>
		</div>
	);
}

// -----------------------------------------------------------------------------
// Selected Nodes panel (shows titles of selected nodes)
// -----------------------------------------------------------------------------

function SelectedNodesPanel() {
	const [selected, setSelected] = React.useState<Node<FeatureNodeData>[]>([]);

<<<<<<< HEAD
	registerState({
		key: 'numOfSelectedNodes',
		value: selected.length,
		description: 'Number of selected nodes',
	});

	// useSubscribeInputContext({ stateKey: 'numOfSelectedNodes' });
=======
	useRegisterState<Node<FeatureNodeData>[]>({
		key: 'selectedNodes',
		value: selected,
		setValue: setSelected,
		description: 'Selected nodes',
	});
>>>>>>> 2ae31e37

	// First subscription - for numSelectedNodes (order: 1)
	useSubscribeStateToInputContext<Node<FeatureNodeData>[]>(
		'selectedNodes',
		(nodes) => ({
			selectedNodes: nodes,
		}),
		{
			icon: <Box />,
			color: '#8B5CF6', // Purple color for selected nodes
			labelField: (item) => item?.data?.title,
			order: 2, // This will appear first
		}
	);

	useOnSelectionChange({
		onChange: ({ nodes }: { nodes: Node<FeatureNodeData>[] }) =>
			setSelected(nodes),
	});

	return (
		<div className='absolute right-4 top-4 rounded-lg p-3 shadow-md backdrop-blur'>
			<h4 className='mb-2 text-sm font-semibold'>Selected Nodes</h4>
			{selected.length ? (
				<ul className='space-y-1 text-xs'>
					{selected.map((n) => (
						<li key={n.id}>{n.data.title || n.id}</li>
					))}
				</ul>
			) : (
				<p className='text-[11px] text-gray-500'>No selection</p>
			)}
		</div>
	);
}

// -----------------------------------------------------------------------------
// Page component with provider wrapper
// -----------------------------------------------------------------------------

export default function ProductMapPage() {
	const [chatMode, setChatMode] = React.useState<
		'floating' | 'sidepanel' | 'caption'
	>('caption');

	const renderContent = () => (
		<ReactFlowProvider>
			<div className='relative h-screen w-full'>
				<FlowCanvas />
				<SelectedNodesPanel />
				<FloatingMenu
					onChatModeChange={setChatMode}
					currentChatMode={chatMode}
				/>
				{chatMode === 'caption' && <CedarCaptionChat stream={false} />}
				{chatMode === 'floating' && (
					<FloatingCedarChat
						stream={false}
						side='right'
						title='Product Roadmap Assistant'
						collapsedLabel='Need help with your roadmap?'
					/>
				)}

				{/* Radial Menu Spell */}
				<RadialMenuSpell
					spellId='product-roadmap-radial-menu'
					items={[
						{
							title: 'Copy',
							icon: Copy,
							onInvoke: (store: CedarStore) => {
								console.log('Copy action triggered', store);
								// Get selected nodes from the store
								const nodes = store.getCedarState?.('nodes');
								if (Array.isArray(nodes)) {
									const selectedNodes = nodes.filter(
										(n: Node<FeatureNodeData>) => n.selected
									);
									if (selectedNodes.length > 0) {
										const nodeData = JSON.stringify(selectedNodes, null, 2);
										navigator.clipboard.writeText(nodeData);
										console.log('Copied selected nodes to clipboard');
									} else {
										console.log('No nodes selected to copy');
									}
								}
							},
						},
						{
							title: 'Improve',
							icon: Sparkles,
							onInvoke: (store: CedarStore) => {
								console.log('Improve action triggered', store);
								// In a real implementation, this would:
								// 1. Get selected nodes
								// 2. Send to AI for improvement
								// 3. Update the nodes with better descriptions
								alert(
									'AI Improvement - Coming soon! This will enhance node descriptions.'
								);
							},
						},
						{
							title: 'Share',
							icon: Share2,
							onInvoke: (store: CedarStore) => {
								console.log('Share action triggered', store);
								// Generate a shareable link or export
								const currentUrl = window.location.href;
								navigator.clipboard.writeText(currentUrl);
								alert('Link copied to clipboard!');
							},
						},
						{
							title: 'Export',
							icon: Download,
							onInvoke: (store: CedarStore) => {
								console.log('Export action triggered', store);
								// Export the roadmap as JSON
								const nodes = store.getCedarState?.('nodes') || [];
								const edges = store.getCedarState?.('edges') || [];
								const exportData = {
									nodes,
									edges,
									timestamp: new Date().toISOString(),
								};
								const blob = new Blob([JSON.stringify(exportData, null, 2)], {
									type: 'application/json',
								});
								const url = URL.createObjectURL(blob);
								const a = document.createElement('a');
								a.href = url;
								a.download = `roadmap-${Date.now()}.json`;
								a.click();
								URL.revokeObjectURL(url);
								console.log('Exported roadmap data');
							},
						},
					]}
					activationConditions={{
						events: [SpellMouseEvent.RIGHT_CLICK, Hotkey.R],
						mode: ActivationMode.HOLD, // Hold mode for radial menu
					}}
				/>
			</div>
		</ReactFlowProvider>
	);

	if (chatMode === 'sidepanel') {
		return (
			<SidePanelCedarChat
				side='right'
				title='Product Roadmap Assistant'
				collapsedLabel='Need help with your roadmap?'
				showCollapsedButton={true}
				stream={false}>
				{renderContent()}
			</SidePanelCedarChat>
		);
	}

	return renderContent();
}<|MERGE_RESOLUTION|>--- conflicted
+++ resolved
@@ -37,13 +37,15 @@
 import { CedarCaptionChat } from '@/chatComponents/CedarCaptionChat';
 import { FloatingCedarChat } from '@/chatComponents/FloatingCedarChat';
 import { SidePanelCedarChat } from '@/chatComponents/SidePanelCedarChat';
+import { TooltipMenu } from '@/inputs/TooltipMenu';
+import RadialMenuSpell from '@/spells/RadialMenuSpell';
 import {
 	ActivationMode,
+	addDiffToArrayObjs,
 	Hotkey,
-	registerState,
 	MouseEvent as SpellMouseEvent,
 	useRegisterDiffState,
-	addDiffToArrayObjs,
+	useRegisterState,
 	useStateBasedMentionProvider,
 	useSubscribeStateToInputContext,
 	type CedarStore,
@@ -59,8 +61,6 @@
 	Sparkles,
 } from 'lucide-react';
 import { motion } from 'motion/react';
-import { TooltipMenu } from '@/inputs/TooltipMenu';
-import RadialMenuSpell from '@/spells/RadialMenuSpell';
 
 // -----------------------------------------------------------------------------
 // NodeTypes map (defined once to avoid React Flow error 002)
@@ -450,22 +450,12 @@
 function SelectedNodesPanel() {
 	const [selected, setSelected] = React.useState<Node<FeatureNodeData>[]>([]);
 
-<<<<<<< HEAD
-	registerState({
-		key: 'numOfSelectedNodes',
-		value: selected.length,
-		description: 'Number of selected nodes',
-	});
-
-	// useSubscribeInputContext({ stateKey: 'numOfSelectedNodes' });
-=======
 	useRegisterState<Node<FeatureNodeData>[]>({
 		key: 'selectedNodes',
 		value: selected,
 		setValue: setSelected,
 		description: 'Selected nodes',
 	});
->>>>>>> 2ae31e37
 
 	// First subscription - for numSelectedNodes (order: 1)
 	useSubscribeStateToInputContext<Node<FeatureNodeData>[]>(
