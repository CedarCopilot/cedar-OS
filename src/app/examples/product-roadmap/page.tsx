--- conflicted
+++ resolved
@@ -43,11 +43,8 @@
 	ActivationMode,
 	addDiffToArrayObjs,
 	Hotkey,
-<<<<<<< HEAD
 	useDiffStateHelpers,
 	useRegisterDiffState,
-=======
->>>>>>> 3ebd1b18
 	useRegisterState,
 	useStateBasedMentionProvider,
 	useSubscribeStateToInputContext,
@@ -140,16 +137,6 @@
 			addNode: {
 				name: 'addNode',
 				description: 'Add a new node to the roadmap',
-<<<<<<< HEAD
-				parameters: [
-					{
-						name: 'node',
-						type: 'Node<FeatureNodeData>',
-						description: 'The node to add',
-					},
-				],
-				execute: (currentNodes, setValue, node) => {
-=======
 				schema: z.object({
 					node: z.object({
 						id: z.string().optional(),
@@ -171,8 +158,7 @@
 						}),
 					}),
 				}),
-				execute: (currentNodes, node) => {
->>>>>>> 3ebd1b18
+				execute: (currentNodes, setValue, node) => {
 					const nodes = currentNodes as Node<FeatureNodeData>[];
 					const nodeData = node as Node<FeatureNodeData>;
 					const newNode: Node<FeatureNodeData> = {
@@ -197,21 +183,10 @@
 			removeNode: {
 				name: 'removeNode',
 				description: 'Remove a node from the roadmap',
-<<<<<<< HEAD
-				parameters: [
-					{
-						name: 'id',
-						type: 'string',
-						description: 'The ID of the node to remove',
-					},
-				],
-				execute: async (currentNodes, setValue, id) => {
-=======
 				schema: z.object({
 					id: z.string().describe('The ID of the node to remove'),
 				}),
-				execute: async (currentNodes, id) => {
->>>>>>> 3ebd1b18
+				execute: async (currentNodes, setValue, id) => {
 					const nodeId = id as string;
 					const nodes = currentNodes as Node<FeatureNodeData>[];
 					// Use setValue parameter instead of setNodes
@@ -221,16 +196,6 @@
 			changeNode: {
 				name: 'changeNode',
 				description: 'Update an existing node in the roadmap',
-<<<<<<< HEAD
-				parameters: [
-					{
-						name: 'newNode',
-						type: 'Node<FeatureNodeData>',
-						description: 'The updated node data',
-					},
-				],
-				execute: (currentNodes, setValue, newNode) => {
-=======
 				schema: z.object({
 					newNode: z.object({
 						id: z.string().describe('The ID of the node to update'),
@@ -252,8 +217,7 @@
 						}),
 					}),
 				}),
-				execute: (currentNodes, newNode) => {
->>>>>>> 3ebd1b18
+				execute: (currentNodes, setValue, newNode) => {
 					const nodes = currentNodes as Node<FeatureNodeData>[];
 					const updatedNode = newNode as Node<FeatureNodeData>;
 					// Use setValue parameter instead of setNodes
@@ -264,132 +228,6 @@
 					);
 				},
 			},
-<<<<<<< HEAD
-=======
-			acceptDiff: {
-				name: 'acceptDiff',
-				description: 'Accept a diff for a node',
-				schema: z.object({
-					nodeId: z
-						.string()
-						.describe('The ID of the node to accept the diff for'),
-				}),
-				execute: async (currentNodes, nodeId) => {
-					const nodes = currentNodes as Node<FeatureNodeData>[];
-					const nodeIdStr = nodeId as string;
-					const node = nodes.find((n) => n.id === nodeIdStr);
-
-					if (!node || !node.data.diff) return;
-
-					if (node.data.diff === 'removed') {
-						// Actually remove the node
-						await deleteNode(nodeIdStr);
-						setNodes(nodes.filter((n) => n.id !== nodeIdStr));
-						// Also remove any edges connected to this node
-						setEdges((edges) =>
-							edges.filter(
-								(edge) => edge.source !== nodeIdStr && edge.target !== nodeIdStr
-							)
-						);
-					} else {
-						// Remove diff property for added/changed nodes
-						setNodes(
-							nodes.map((n) =>
-								n.id === nodeIdStr
-									? { ...n, data: { ...n.data, diff: undefined } }
-									: n
-							)
-						);
-					}
-				},
-			},
-			rejectDiff: {
-				name: 'rejectDiff',
-				description: 'Reject a diff for a node',
-				schema: z.object({
-					nodeId: z
-						.string()
-						.describe('The ID of the node to reject the diff for'),
-				}),
-				execute: (currentNodes, nodeId) => {
-					const nodes = currentNodes as Node<FeatureNodeData>[];
-					const node = nodes.find((n) => n.id === nodeId);
-
-					if (!node || !node.data.diff) return;
-
-					if (node.data.diff === 'added') {
-						// Remove newly added nodes
-						setNodes(nodes.filter((n) => n.id !== nodeId));
-					} else {
-						// Just remove diff property for removed/changed nodes
-						setNodes(
-							nodes.map((n) =>
-								n.id === nodeId
-									? { ...n, data: { ...n.data, diff: undefined } }
-									: n
-							)
-						);
-					}
-				},
-			},
-			acceptAllDiffs: {
-				name: 'acceptAllDiffs',
-				description: 'Accept all pending diffs',
-				schema: z.object({}),
-				execute: async (currentNodes) => {
-					const nodes = currentNodes as Node<FeatureNodeData>[];
-					const nodesWithDiffs = nodes.filter((n) => n.data.diff);
-
-					// Process removals first
-					const removedNodeIds = nodesWithDiffs
-						.filter((n) => n.data.diff === 'removed')
-						.map((n) => n.id);
-
-					for (const nodeId of removedNodeIds) {
-						await deleteNode(nodeId);
-					}
-
-					// Update nodes
-					const remainingNodes = nodes.filter(
-						(n) => !removedNodeIds.includes(n.id)
-					);
-					setNodes(
-						remainingNodes.map((n) => ({
-							...n,
-							data: { ...n.data, diff: undefined },
-						}))
-					);
-
-					// Remove edges for deleted nodes
-					if (removedNodeIds.length > 0) {
-						setEdges((edges) =>
-							edges.filter(
-								(edge) =>
-									!removedNodeIds.includes(edge.source) &&
-									!removedNodeIds.includes(edge.target)
-							)
-						);
-					}
-				},
-			},
-			rejectAllDiffs: {
-				name: 'rejectAllDiffs',
-				description: 'Reject all pending diffs',
-				schema: z.object({}),
-				execute: (currentNodes) => {
-					const nodes = currentNodes as Node<FeatureNodeData>[];
-
-					// Remove added nodes and clear diffs from others
-					const filteredNodes = nodes.filter((n) => n.data.diff !== 'added');
-					setNodes(
-						filteredNodes.map((n) => ({
-							...n,
-							data: { ...n.data, diff: undefined },
-						}))
-					);
-				},
-			},
->>>>>>> 3ebd1b18
 		},
 	});
 
@@ -623,11 +461,7 @@
 							onInvoke: onDirectionChange,
 						},
 						{
-<<<<<<< HEAD
-							title: 'Delete',
-=======
 							title: 'Delete Edge',
->>>>>>> 3ebd1b18
 							icon: '🗑️',
 							onInvoke: onDeleteEdge,
 						},
