'use client';

import React from 'react';
import ReactFlow, {
	addEdge,
	Background,
	Connection,
	ConnectionLineType,
	Controls,
	Edge,
	MarkerType,
	Node,
	NodeChange,
	NodeTypes,
	ReactFlowProvider,
	useEdgesState,
	useNodesState,
	useOnSelectionChange,
} from 'reactflow';
import 'reactflow/dist/style.css';
import { v4 as uuidv4 } from 'uuid';

import {
	FeatureNode,
	FeatureNodeData,
} from '@/app/examples/product-roadmap/components/FeatureNode';
import { FloatingMenu } from '@/app/examples/product-roadmap/components/FloatingMenu';
import { ProductRoadmapChat } from '@/app/examples/product-roadmap/components/ProductRoadmapChat';
import {
	getEdges,
	saveEdges,
} from '@/app/examples/product-roadmap/supabase/edges';
import {
	deleteNode,
	getNodes,
	saveNodes,
} from '@/app/examples/product-roadmap/supabase/nodes';
import { FloatingCedarChat } from '@/chatComponents/FloatingCedarChat';
import { SidePanelCedarChat } from '@/chatComponents/SidePanelCedarChat';
<<<<<<< HEAD
import { TooltipMenu } from '@/inputs/TooltipMenu';
import RadialMenuSpell from '@/spells/RadialMenuSpell';
=======
import { CommandBarChat } from '@/app/examples/product-roadmap/components/CommandBarChat';
>>>>>>> ccb2f88f
import {
	ActivationMode,
	addDiffToArrayObjs,
	Hotkey,
<<<<<<< HEAD
	useDiffStateHelpers,
	useRegisterDiffState,
=======
	useCedarState,
	HumanInTheLoopState,
>>>>>>> ccb2f88f
	useRegisterState,
	useStateBasedMentionProvider,
	useSubscribeStateToInputContext,
	useRegisterFrontendTool,
	type CedarStore,
	type Setter,
} from 'cedar-os';
import { isSupabaseAvailable } from '@/app/examples/product-roadmap/supabase/client';
import { z } from 'zod';
import {
	ArrowRight,
	Box,
	CheckCircle,
	Copy,
	Download,
	Loader,
	Share2,
	Sparkles,
} from 'lucide-react';
import { motion } from 'motion/react';

// -----------------------------------------------------------------------------
// NodeTypes map (defined once to avoid React Flow error 002)
// -----------------------------------------------------------------------------

const nodeTypes: NodeTypes = {
	featureNode: FeatureNode,
};

// -----------------------------------------------------------------------------
// Flow Canvas component (previous logic)
// -----------------------------------------------------------------------------

function FlowCanvas() {
	// Controlled state for nodes & edges - start with empty arrays
	const [nodes, setNodes, onNodesChange] = useNodesState([]);
	const [edges, setEdges, onEdgesChange] = useEdgesState([]);
	// Saving/loading state
	const [isSaving, setIsSaving] = React.useState(false);
	const [hasSaved, setHasSaved] = React.useState(false);
	const initialMount = React.useRef(true);
	const saveTimeout = React.useRef<ReturnType<typeof setTimeout> | null>(null);

	// Get diff state operations and computed nodes
	const {
		computedValue: computedNodes,
		undo,
		redo,
	} = useDiffStateHelpers<Node<FeatureNodeData>[]>('nodes');

	// Add keyboard listeners for undo/redo
	React.useEffect(() => {
		const handleKeyDown = (event: KeyboardEvent) => {
			// Undo: Ctrl+Z (or Cmd+Z on Mac)
			if (
				(event.ctrlKey || event.metaKey) &&
				event.key === 'z' &&
				!event.shiftKey
			) {
				event.preventDefault();
				if (undo()) {
					console.log('Undo performed on nodes');
				}
			}
			// Redo: Ctrl+Y or Ctrl+Shift+Z (or Cmd+Y or Cmd+Shift+Z on Mac)
			else if (
				((event.ctrlKey || event.metaKey) && event.key === 'y') ||
				((event.ctrlKey || event.metaKey) &&
					event.shiftKey &&
					event.key === 'z')
			) {
				event.preventDefault();
				if (redo()) {
					console.log('Redo performed on nodes');
				}
			}
		};

		window.addEventListener('keydown', handleKeyDown);
		return () => window.removeEventListener('keydown', handleKeyDown);
	}, [undo, redo]);

	// Register states using the diff-aware hook
	useRegisterDiffState({
		value: nodes,
		setValue: setNodes,
		key: 'nodes',
		description: 'Product roadmap nodes',
<<<<<<< HEAD
		computeState: (oldState, newState) =>
			addDiffToArrayObjs(oldState, newState, 'id', '/data', {
				type: 'listen',
				fields: ['/data', '/position'],
			}),
		customSetters: {
			addNode: {
				name: 'addNode',
				description: 'Add a new node to the roadmap',
				schema: z.object({
=======
		stateSetters: {
			addNode: (() => {
				const addNodeArgsSchema = z.object({
>>>>>>> ccb2f88f
					node: z.object({
						id: z.string().optional(),
						data: z.object({
							title: z.string().describe('Feature title'),
							description: z.string().describe('Detailed feature description'),
							status: z
								.enum(['done', 'planned', 'backlog', 'in progress'])
								.describe('Current development status'),
							nodeType: z
								.literal('feature')
								.default('feature')
								.describe('Type of node'),
							upvotes: z.number().default(0).describe('Number of upvotes'),
							comments: z
								.array(
									z.object({
										id: z.string(),
										author: z.string(),
										text: z.string(),
									})
								)
								.default([])
								.describe('Array of comments'),
						}),
					}),
<<<<<<< HEAD
				}),
				execute: (currentNodes, setValue, node) => {
					const nodes = currentNodes as Node<FeatureNodeData>[];
					const nodeData = node as Node<FeatureNodeData>;
					const newNode: Node<FeatureNodeData> = {
						...nodeData,
						type: 'featureNode',
						position: { x: Math.random() * 400, y: Math.random() * 400 },
						id: nodeData.id || uuidv4(),
						data: {
							...nodeData.data,
							nodeType: nodeData.data.nodeType || 'feature',
							status: nodeData.data.status || 'planned',
							upvotes: nodeData.data.upvotes || 0,
							comments: nodeData.data.comments || [],
						},
						width: 320,
						height: 150,
					};
					// Use the setValue parameter instead of setNodes directly
					setValue([...nodes, newNode]);
				},
			},
			removeNode: {
				name: 'removeNode',
				description: 'Remove a node from the roadmap',
				schema: z.object({
					id: z.string().describe('The ID of the node to remove'),
				}),
				execute: async (currentNodes, setValue, id) => {
					const nodeId = id as string;
					const nodes = currentNodes as Node<FeatureNodeData>[];
					// Use setValue parameter instead of setNodes
					setValue(nodes.filter((node) => node.id !== nodeId));
				},
			},
			changeNode: {
				name: 'changeNode',
				description: 'Update an existing node in the roadmap',
				schema: z.object({
=======
				});

				const setter: Setter<
					Node<FeatureNodeData>[],
					typeof addNodeArgsSchema
				> = {
					name: 'addNode',
					description: 'Add a new node to the roadmap',
					argsSchema: addNodeArgsSchema,
					execute: (currentNodes, args) => {
						// args is fully typed as { node: { id?: string, data: { ... } } }
						const newNode: Node<FeatureNodeData> = {
							...args.node,
							type: 'featureNode',
							position: { x: Math.random() * 400, y: Math.random() * 400 },
							id: args.node.id || uuidv4(),
							data: {
								...args.node.data,
								nodeType: args.node.data.nodeType || 'feature',
								status: args.node.data.status || 'planned',
								upvotes: args.node.data.upvotes || 0,
								comments: args.node.data.comments || [],
								diff: 'added' as const,
							},
						};
						setNodes([...currentNodes, newNode]);
					},
				};
				return setter;
			})(),
			removeNode: (() => {
				const removeNodeArgsSchema = z.object({
					id: z.string().describe('The ID of the node to remove'),
				});

				const setter: Setter<
					Node<FeatureNodeData>[],
					typeof removeNodeArgsSchema
				> = {
					name: 'removeNode',
					description: 'Remove a node from the roadmap',
					argsSchema: removeNodeArgsSchema,
					execute: async (currentNodes, args) => {
						// args is typed as { id: string }
						// Instead of removing, mark as removed with diff
						setNodes(
							currentNodes.map((node) =>
								node.id === args.id
									? {
											...node,
											data: { ...node.data, diff: 'removed' as const },
									  }
									: node
							)
						);
					},
				};
				return setter;
			})(),
			changeNode: (() => {
				const changeNodeArgsSchema = z.object({
>>>>>>> ccb2f88f
					newNode: z.object({
						id: z.string().describe('The ID of the node to update'),
						data: z.object({
							title: z.string().describe('Updated feature title'),
							description: z.string().describe('Updated feature description'),
							status: z
								.enum(['done', 'planned', 'backlog', 'in progress'])
								.describe('Updated development status'),
							nodeType: z
								.literal('feature')
								.default('feature')
								.describe('Type of node'),
							upvotes: z.number().default(0).describe('Number of upvotes'),
							comments: z
								.array(
									z.object({
										id: z.string(),
										author: z.string(),
										text: z.string(),
									})
								)
								.default([])
								.describe('Array of comments'),
						}),
					}),
<<<<<<< HEAD
				}),
				execute: (currentNodes, setValue, newNode) => {
					const nodes = currentNodes as Node<FeatureNodeData>[];
					const updatedNode = newNode as Node<FeatureNodeData>;
					// Use setValue parameter instead of setNodes
					setValue(
						nodes.map((node) =>
							node.id === updatedNode.id ? updatedNode : node
						)
					);
				},
			},
=======
				});

				const setter: Setter<
					Node<FeatureNodeData>[],
					typeof changeNodeArgsSchema
				> = {
					name: 'changeNode',
					description: 'Update an existing node in the roadmap',
					argsSchema: changeNodeArgsSchema,
					execute: (currentNodes, args) => {
						// args is typed as { newNode: { id: string, data: { ... } } }
						setNodes(
							currentNodes.map((node) =>
								node.id === args.newNode.id
									? {
											...args.newNode,
											type: 'featureNode',
											position: node.position, // Keep existing position
											data: { ...args.newNode.data, diff: 'changed' as const },
									  }
									: node
							)
						);
					},
				};
				return setter;
			})(),
			acceptDiff: (() => {
				const acceptDiffArgsSchema = z.object({
					nodeId: z
						.string()
						.describe('The ID of the node to accept the diff for'),
				});

				const setter: Setter<
					Node<FeatureNodeData>[],
					typeof acceptDiffArgsSchema
				> = {
					name: 'acceptDiff',
					description: 'Accept a diff for a node',
					argsSchema: acceptDiffArgsSchema,
					execute: async (currentNodes, args) => {
						// args is typed as { nodeId: string }
						const node = currentNodes.find((n) => n.id === args.nodeId);

						if (!node || !node.data.diff) return;

						if (node.data.diff === 'removed') {
							// Actually remove the node
							await deleteNode(args.nodeId);
							setNodes(currentNodes.filter((n) => n.id !== args.nodeId));
							// Also remove any edges connected to this node
							setEdges((edges) =>
								edges.filter(
									(edge) =>
										edge.source !== args.nodeId && edge.target !== args.nodeId
								)
							);
						} else {
							// Remove diff property for added/changed nodes
							setNodes(
								currentNodes.map((n) =>
									n.id === args.nodeId
										? { ...n, data: { ...n.data, diff: undefined } }
										: n
								)
							);
						}
					},
				};
				return setter;
			})(),
			rejectDiff: (() => {
				const rejectDiffArgsSchema = z.object({
					nodeId: z
						.string()
						.describe('The ID of the node to reject the diff for'),
				});

				const setter: Setter<
					Node<FeatureNodeData>[],
					typeof rejectDiffArgsSchema
				> = {
					name: 'rejectDiff',
					description: 'Reject a diff for a node',
					argsSchema: rejectDiffArgsSchema,
					execute: (currentNodes, args) => {
						// args is typed as { nodeId: string }
						const node = currentNodes.find((n) => n.id === args.nodeId);

						if (!node || !node.data.diff) return;

						if (node.data.diff === 'added') {
							// Remove newly added nodes
							setNodes(currentNodes.filter((n) => n.id !== args.nodeId));
						} else {
							// Just remove diff property for removed/changed nodes
							setNodes(
								currentNodes.map((n) =>
									n.id === args.nodeId
										? { ...n, data: { ...n.data, diff: undefined } }
										: n
								)
							);
						}
					},
				};
				return setter;
			})(),
			acceptAllDiffs: (() => {
				// For void args, we use z.void() or an empty object
				const acceptAllDiffsArgsSchema = z.void();

				const setter: Setter<
					Node<FeatureNodeData>[],
					typeof acceptAllDiffsArgsSchema
				> = {
					name: 'acceptAllDiffs',
					description: 'Accept all pending diffs',
					argsSchema: acceptAllDiffsArgsSchema,
					execute: async (currentNodes) => {
						// No args for this function
						const nodesWithDiffs = currentNodes.filter((n) => n.data.diff);

						// Process removals first
						const removedNodeIds = nodesWithDiffs
							.filter((n) => n.data.diff === 'removed')
							.map((n) => n.id);

						for (const nodeId of removedNodeIds) {
							await deleteNode(nodeId);
						}

						// Update nodes
						const remainingNodes = currentNodes.filter(
							(n) => !removedNodeIds.includes(n.id)
						);
						setNodes(
							remainingNodes.map((n) => ({
								...n,
								data: { ...n.data, diff: undefined },
							}))
						);

						// Remove edges for deleted nodes
						if (removedNodeIds.length > 0) {
							setEdges((edges) =>
								edges.filter(
									(edge) =>
										!removedNodeIds.includes(edge.source) &&
										!removedNodeIds.includes(edge.target)
								)
							);
						}
					},
				};
				return setter;
			})(),
			rejectAllDiffs: (() => {
				// For void args, we use z.void()
				const rejectAllDiffsArgsSchema = z.void();

				const setter: Setter<
					Node<FeatureNodeData>[],
					typeof rejectAllDiffsArgsSchema
				> = {
					name: 'rejectAllDiffs',
					description: 'Reject all pending diffs',
					argsSchema: rejectAllDiffsArgsSchema,
					execute: (currentNodes) => {
						// No args for this function
						// Remove added nodes and clear diffs from others
						const filteredNodes = currentNodes.filter(
							(n) => n.data.diff !== 'added'
						);
						setNodes(
							filteredNodes.map((n) => ({
								...n,
								data: { ...n.data, diff: undefined },
							}))
						);
					},
				};
				return setter;
			})(),
>>>>>>> ccb2f88f
		},
	});

	useSubscribeStateToInputContext('nodes', (nodes) => ({
		nodes,
	}));

	useRegisterState({
		key: 'edges',
		value: edges,
		setValue: setEdges,
		description: 'Product roadmap edges',
	});

	// Example 1: Simple notification tool
	useRegisterFrontendTool({
		name: 'showNotification',
		description: 'Show a notification to the user',
		argsSchema: z.object({
			message: z.string().describe('The notification message'),
			type: z
				.enum(['success', 'error', 'info', 'warning'])
				.describe('Notification type'),
			duration: z.number().optional().describe('Duration in ms (optional)'),
		}),
		// ✅ SIMPLE: Just receive typed args directly
		execute: async (args) => {
			// args is fully typed as { message: string; type: 'success' | 'error' | 'info' | 'warning'; duration?: number }
			console.log(`Showing ${args.type} notification: ${args.message}`);

			// In a real app, you'd use a toast library
			alert(`${args.type.toUpperCase()}: ${args.message}`);
		},
	});

	// Register mention provider for nodes
	useStateBasedMentionProvider({
		stateKey: 'nodes',
		trigger: '@',
		labelField: (node: Node<FeatureNodeData>) => node.data.title,
		searchFields: ['data.description'],
		description: 'Product roadmap features',
		icon: <Box />,
		color: '#3B82F6', // Blue color
		order: 10, // Features appear after selected nodes
	});

	// Register mention provider for edges
	useStateBasedMentionProvider({
		stateKey: 'edges',
		trigger: '@',
		labelField: (edge: Edge) => {
			const sourceNode = nodes.find((n) => n.id === edge.source);
			const targetNode = nodes.find((n) => n.id === edge.target);
			const sourceTitle = sourceNode?.data.title || edge.source;
			const targetTitle = targetNode?.data.title || edge.target;
			return `${sourceTitle} → ${targetTitle}`;
		},
		description: 'Product roadmap connections',
		icon: <ArrowRight />,
		color: '#10B981', // Green color
		order: 20, // Edges appear last
	});

	// Fetch initial data (only on mount)
	React.useEffect(() => {
		getNodes().then(setNodes);
		getEdges().then(setEdges);
	}, []); // Empty dependency array - only run on mount

	// Custom handler for node changes that intercepts deletions
	const handleNodesChange = React.useCallback(
		async (changes: NodeChange[]) => {
			// Check if any changes are deletions
			const deletions = changes.filter((change) => change.type === 'remove');

			if (deletions.length > 0) {
				// Perform soft delete for each deleted node
				for (const deletion of deletions) {
					await deleteNode(deletion.id);
				}

				// Remove edges connected to deleted nodes
				setEdges((edges) => {
					const deletedIds = deletions.map((d) => d.id);
					return edges.filter(
						(edge) =>
							!deletedIds.includes(edge.source) &&
							!deletedIds.includes(edge.target)
					);
				});
			}

			// Apply all changes (including deletions) to local state
			onNodesChange(changes);
		},
		[onNodesChange, setEdges]
	);

	// Persist changes with loading/saved indicator (debounced)
	React.useEffect(() => {
		if (initialMount.current) {
			initialMount.current = false;
			return;
		}
		if (saveTimeout.current) {
			clearTimeout(saveTimeout.current);
		}
		saveTimeout.current = setTimeout(() => {
			setIsSaving(true);
			Promise.all([saveNodes(nodes), saveEdges(edges)])
				.then(() => {
					setIsSaving(false);
					setHasSaved(true);
				})
				.catch(() => setIsSaving(false));
		}, 1000);
		return () => {
			if (saveTimeout.current) {
				clearTimeout(saveTimeout.current);
			}
		};
	}, [nodes, edges]);

	const onConnect = React.useCallback(
		(params: Connection) => {
			setEdges((eds) =>
				addEdge({ ...params, type: 'simplebezier', animated: true }, eds)
			);
		},
		[setEdges]
	);

	// Prevent node drag/pan selection interfering (optional)
	const onNodeClick = React.useCallback(
		(_event: React.MouseEvent, node: Node) => {
			console.log('📌 Node clicked', node);
		},
		[]
	);

	// Edge context menu state
	const [edgeMenu, setEdgeMenu] = React.useState<{
		x: number;
		y: number;
		edge: Edge;
	} | null>(null);

	// Function to open edit label prompt
	const openEditLabel = React.useCallback(
		(edgeToEdit: Edge) => {
			const newLabel = window.prompt(
				'Enter edge label',
				String(edgeToEdit.label ?? '')
			);
			if (newLabel !== null) {
				setEdges((eds) =>
					eds.map((e) =>
						e.id === edgeToEdit.id ? { ...e, label: newLabel } : e
					)
				);
			}
			setEdgeMenu(null);
		},
		[setEdges]
	);

	// Handler for edge click to open context menu
	const onEdgeClick = React.useCallback(
		(event: React.MouseEvent, edge: Edge) => {
			event.preventDefault();
			setEdgeMenu({ x: event.clientX, y: event.clientY, edge });
		},
		[]
	);

	// Handler for edge double click to immediately open edit
	const onEdgeDoubleClick = React.useCallback(
		(event: React.MouseEvent, edge: Edge) => {
			event.preventDefault();
			openEditLabel(edge);
		},
		[openEditLabel]
	);

	// Function to delete selected edge
	const onDeleteEdge = React.useCallback(() => {
		if (edgeMenu) {
			setEdges((eds) => eds.filter((e) => e.id !== edgeMenu.edge.id));
			setEdgeMenu(null);
		}
	}, [edgeMenu, setEdges]);

	// Function to reverse edge direction
	const onDirectionChange = React.useCallback(() => {
		if (edgeMenu) {
			setEdges((eds) =>
				eds.map((e) =>
					e.id !== edgeMenu.edge.id
						? e
						: {
								...e,
								source: e.target,
								target: e.source,
								sourceHandle: e.targetHandle,
								targetHandle: e.sourceHandle,
						  }
				)
			);
			setEdgeMenu(null);
		}
	}, [edgeMenu, setEdges]);

	useOnSelectionChange({
		onChange: ({ edges: selectedEdges }) => {
			if (edgeMenu && !selectedEdges.some((e) => e.id === edgeMenu.edge.id)) {
				setEdgeMenu(null);
			}
		},
	});

	return (
		<div className='h-full w-full relative'>
			<ReactFlow
				nodes={computedNodes}
				edges={edges}
				nodeTypes={nodeTypes}
				onNodesChange={handleNodesChange}
				onEdgesChange={onEdgesChange}
				onConnect={onConnect}
				onNodeClick={onNodeClick}
				onEdgeClick={onEdgeClick}
				onEdgeDoubleClick={onEdgeDoubleClick}
				connectionLineType={ConnectionLineType.SmoothStep}
				defaultEdgeOptions={{
					type: 'simplebezier',
					animated: true,
					markerEnd: { type: MarkerType.ArrowClosed },
				}}
				fitView>
				<Background gap={16} size={1} />
				<Controls />
			</ReactFlow>
			{edgeMenu && (
				<TooltipMenu
					position={{ x: edgeMenu.x, y: edgeMenu.y }}
					items={[
						{
							title: 'Edit Label',
							icon: '✏️',
							onInvoke: () => openEditLabel(edgeMenu.edge),
						},
						{
							title: 'Reverse Direction',
							icon: '🔄',
							onInvoke: onDirectionChange,
						},
						{
							title: 'Delete Edge',
							icon: '🗑️',
							onInvoke: onDeleteEdge,
						},
					]}
					onClose={() => setEdgeMenu(null)}
				/>
			)}
			<div className='absolute top-4 right-4 z-20'>
				{isSaving ? (
					<motion.div
						animate={{ rotate: 360 }}
						transition={{ repeat: Infinity, duration: 1, ease: 'linear' }}>
						<Loader size={20} className='text-gray-500' />
					</motion.div>
				) : hasSaved ? (
					<CheckCircle size={20} className='text-green-500' />
				) : null}
			</div>
		</div>
	);
}

// -----------------------------------------------------------------------------
// Selected Nodes panel (shows titles of selected nodes)
// -----------------------------------------------------------------------------

function SelectedNodesPanel() {
	const [selected, setSelected] = useCedarState<Node<FeatureNodeData>[]>({
		key: 'selectedNodes',
		initialValue: [],
		description: 'Selected nodes',
	});

	// First subscription - for numSelectedNodes (order: 1)
	useSubscribeStateToInputContext<Node<FeatureNodeData>[]>(
		'selectedNodes',
		(nodes) => ({
			selectedNodes: nodes,
		}),
		{
			icon: <Box />,
			color: '#8B5CF6', // Purple color for selected nodes
			labelField: (item) => item?.data?.title,
			order: 2, // This will appear first
		}
	);

	useOnSelectionChange({
		onChange: ({ nodes }: { nodes: Node<FeatureNodeData>[] }) =>
			setSelected(nodes),
	});

	useSubscribeStateToInputContext<HumanInTheLoopState>(
		'humanInTheLoop',
		(state) => ({
			humanInTheLoop: state,
		}),
		{
			showInChat: false,
		}
	);

	return (
		<div className='absolute right-4 top-4 rounded-lg p-3 shadow-md backdrop-blur'>
			<div className='flex items-center justify-between mb-2'>
				<h4 className='text-sm font-semibold'>Selected Nodes</h4>
				<div className='text-xs text-gray-500 dark:text-gray-400 px-2 py-1 rounded bg-gray-100 dark:bg-gray-800'>
					{isSupabaseAvailable ? '🗄️ Supabase' : '💾 localStorage'}
				</div>
			</div>
			{selected.length ? (
				<ul className='space-y-1 text-xs'>
					{selected.map((n) => (
						<li key={n.id}>{n.data.title || n.id}</li>
					))}
				</ul>
			) : (
				<p className='text-[11px] text-gray-500'>No selection</p>
			)}
		</div>
	);
}

// -----------------------------------------------------------------------------
// Page component with provider wrapper
// -----------------------------------------------------------------------------

export default function ProductMapPage() {
	const [chatMode, setChatMode] = React.useState<
		'floating' | 'sidepanel' | 'caption' | 'command'
	>('command');

	const renderContent = () => (
		<ReactFlowProvider>
			<div className='relative h-screen w-full'>
				<FlowCanvas />
				<SelectedNodesPanel />
				<FloatingMenu
					onChatModeChange={setChatMode}
					currentChatMode={chatMode}
				/>
<<<<<<< HEAD
				{chatMode === 'caption' && <ProductRoadmapChat stream={false} />}
=======
				{chatMode === 'command' && <CommandBarChat open={true} />}
				{chatMode === 'caption' && <CedarCaptionChat />}
>>>>>>> ccb2f88f
				{chatMode === 'floating' && (
					<FloatingCedarChat
						stream={false}
						side='right'
						title='Product Roadmap Assistant'
						collapsedLabel='Need help with your roadmap?'
					/>
				)}

				{/* Radial Menu Spell */}
				<RadialMenuSpell
					spellId='product-roadmap-radial-menu'
					items={[
						{
							title: 'Copy',
							icon: Copy,
							onInvoke: (store: CedarStore) => {
								console.log('Copy action triggered', store);
								// Get selected nodes from the store
								const nodes = store.getCedarState?.('nodes');
								if (Array.isArray(nodes)) {
									const selectedNodes = nodes.filter(
										(n: Node<FeatureNodeData>) => n.selected
									);
									if (selectedNodes.length > 0) {
										const nodeData = JSON.stringify(selectedNodes, null, 2);
										navigator.clipboard.writeText(nodeData);
										console.log('Copied selected nodes to clipboard');
									} else {
										console.log('No nodes selected to copy');
									}
								}
							},
						},
						{
							title: 'Improve',
							icon: Sparkles,
							onInvoke: (store: CedarStore) => {
								console.log('Improve action triggered', store);
								// In a real implementation, this would:
								// 1. Get selected nodes
								// 2. Send to AI for improvement
								// 3. Update the nodes with better descriptions
								alert(
									'AI Improvement - Coming soon! This will enhance node descriptions.'
								);
							},
						},
						{
							title: 'Share',
							icon: Share2,
							onInvoke: (store: CedarStore) => {
								console.log('Share action triggered', store);
								// Generate a shareable link or export
								const currentUrl = window.location.href;
								navigator.clipboard.writeText(currentUrl);
								alert('Link copied to clipboard!');
							},
						},
						{
							title: 'Export',
							icon: Download,
							onInvoke: (store: CedarStore) => {
								console.log('Export action triggered', store);
								// Export the roadmap as JSON
								const nodes = store.getCedarState?.('nodes') || [];
								const edges = store.getCedarState?.('edges') || [];
								const exportData = {
									nodes,
									edges,
									timestamp: new Date().toISOString(),
								};
								const blob = new Blob([JSON.stringify(exportData, null, 2)], {
									type: 'application/json',
								});
								const url = URL.createObjectURL(blob);
								const a = document.createElement('a');
								a.href = url;
								a.download = `roadmap-${Date.now()}.json`;
								a.click();
								URL.revokeObjectURL(url);
								console.log('Exported roadmap data');
							},
						},
					]}
					activationConditions={{
						events: [Hotkey.R],
						mode: ActivationMode.HOLD, // Hold mode for radial menu
					}}
				/>
			</div>
		</ReactFlowProvider>
	);

	if (chatMode === 'sidepanel') {
		return (
			<SidePanelCedarChat
				side='right'
				title='Product Roadmap Assistant'
				collapsedLabel='Need help with your roadmap?'
				showCollapsedButton={true}
				stream={false}>
				{renderContent()}
			</SidePanelCedarChat>
		);
	}

	return renderContent();
}<|MERGE_RESOLUTION|>--- conflicted
+++ resolved
@@ -37,23 +37,17 @@
 } from '@/app/examples/product-roadmap/supabase/nodes';
 import { FloatingCedarChat } from '@/chatComponents/FloatingCedarChat';
 import { SidePanelCedarChat } from '@/chatComponents/SidePanelCedarChat';
-<<<<<<< HEAD
 import { TooltipMenu } from '@/inputs/TooltipMenu';
 import RadialMenuSpell from '@/spells/RadialMenuSpell';
-=======
 import { CommandBarChat } from '@/app/examples/product-roadmap/components/CommandBarChat';
->>>>>>> ccb2f88f
 import {
 	ActivationMode,
 	addDiffToArrayObjs,
 	Hotkey,
-<<<<<<< HEAD
 	useDiffStateHelpers,
 	useRegisterDiffState,
-=======
 	useCedarState,
 	HumanInTheLoopState,
->>>>>>> ccb2f88f
 	useRegisterState,
 	useStateBasedMentionProvider,
 	useSubscribeStateToInputContext,
@@ -142,22 +136,14 @@
 		setValue: setNodes,
 		key: 'nodes',
 		description: 'Product roadmap nodes',
-<<<<<<< HEAD
 		computeState: (oldState, newState) =>
 			addDiffToArrayObjs(oldState, newState, 'id', '/data', {
 				type: 'listen',
 				fields: ['/data', '/position'],
 			}),
-		customSetters: {
-			addNode: {
-				name: 'addNode',
-				description: 'Add a new node to the roadmap',
-				schema: z.object({
-=======
 		stateSetters: {
 			addNode: (() => {
 				const addNodeArgsSchema = z.object({
->>>>>>> ccb2f88f
 					node: z.object({
 						id: z.string().optional(),
 						data: z.object({
@@ -183,48 +169,6 @@
 								.describe('Array of comments'),
 						}),
 					}),
-<<<<<<< HEAD
-				}),
-				execute: (currentNodes, setValue, node) => {
-					const nodes = currentNodes as Node<FeatureNodeData>[];
-					const nodeData = node as Node<FeatureNodeData>;
-					const newNode: Node<FeatureNodeData> = {
-						...nodeData,
-						type: 'featureNode',
-						position: { x: Math.random() * 400, y: Math.random() * 400 },
-						id: nodeData.id || uuidv4(),
-						data: {
-							...nodeData.data,
-							nodeType: nodeData.data.nodeType || 'feature',
-							status: nodeData.data.status || 'planned',
-							upvotes: nodeData.data.upvotes || 0,
-							comments: nodeData.data.comments || [],
-						},
-						width: 320,
-						height: 150,
-					};
-					// Use the setValue parameter instead of setNodes directly
-					setValue([...nodes, newNode]);
-				},
-			},
-			removeNode: {
-				name: 'removeNode',
-				description: 'Remove a node from the roadmap',
-				schema: z.object({
-					id: z.string().describe('The ID of the node to remove'),
-				}),
-				execute: async (currentNodes, setValue, id) => {
-					const nodeId = id as string;
-					const nodes = currentNodes as Node<FeatureNodeData>[];
-					// Use setValue parameter instead of setNodes
-					setValue(nodes.filter((node) => node.id !== nodeId));
-				},
-			},
-			changeNode: {
-				name: 'changeNode',
-				description: 'Update an existing node in the roadmap',
-				schema: z.object({
-=======
 				});
 
 				const setter: Setter<
@@ -234,7 +178,7 @@
 					name: 'addNode',
 					description: 'Add a new node to the roadmap',
 					argsSchema: addNodeArgsSchema,
-					execute: (currentNodes, args) => {
+					execute: (currentNodes, setValue, args) => {
 						// args is fully typed as { node: { id?: string, data: { ... } } }
 						const newNode: Node<FeatureNodeData> = {
 							...args.node,
@@ -250,43 +194,34 @@
 								diff: 'added' as const,
 							},
 						};
-						setNodes([...currentNodes, newNode]);
+						setValue([...currentNodes, newNode]);
 					},
 				};
 				return setter;
 			})(),
-			removeNode: (() => {
-				const removeNodeArgsSchema = z.object({
+			removeNode: {
+				name: 'removeNode',
+				description: 'Remove a node from the roadmap',
+				argsSchema: z.object({
 					id: z.string().describe('The ID of the node to remove'),
-				});
-
-				const setter: Setter<
-					Node<FeatureNodeData>[],
-					typeof removeNodeArgsSchema
-				> = {
-					name: 'removeNode',
-					description: 'Remove a node from the roadmap',
-					argsSchema: removeNodeArgsSchema,
-					execute: async (currentNodes, args) => {
-						// args is typed as { id: string }
-						// Instead of removing, mark as removed with diff
-						setNodes(
-							currentNodes.map((node) =>
-								node.id === args.id
-									? {
-											...node,
-											data: { ...node.data, diff: 'removed' as const },
-									  }
-									: node
-							)
-						);
-					},
-				};
-				return setter;
-			})(),
+				}),
+				execute: async (currentNodes, setValue, args) => {
+					// args is typed as { id: string }
+					// Instead of removing, mark as removed with diff
+					setValue(
+						currentNodes.map((node) =>
+							node.id === args.id
+								? {
+										...node,
+										data: { ...node.data, diff: 'removed' as const },
+								  }
+								: node
+						)
+					);
+				},
+			},
 			changeNode: (() => {
 				const changeNodeArgsSchema = z.object({
->>>>>>> ccb2f88f
 					newNode: z.object({
 						id: z.string().describe('The ID of the node to update'),
 						data: z.object({
@@ -312,20 +247,6 @@
 								.describe('Array of comments'),
 						}),
 					}),
-<<<<<<< HEAD
-				}),
-				execute: (currentNodes, setValue, newNode) => {
-					const nodes = currentNodes as Node<FeatureNodeData>[];
-					const updatedNode = newNode as Node<FeatureNodeData>;
-					// Use setValue parameter instead of setNodes
-					setValue(
-						nodes.map((node) =>
-							node.id === updatedNode.id ? updatedNode : node
-						)
-					);
-				},
-			},
-=======
 				});
 
 				const setter: Setter<
@@ -335,9 +256,9 @@
 					name: 'changeNode',
 					description: 'Update an existing node in the roadmap',
 					argsSchema: changeNodeArgsSchema,
-					execute: (currentNodes, args) => {
+					execute: (currentNodes, setValue, args) => {
 						// args is typed as { newNode: { id: string, data: { ... } } }
-						setNodes(
+						setValue(
 							currentNodes.map((node) =>
 								node.id === args.newNode.id
 									? {
@@ -367,7 +288,7 @@
 					name: 'acceptDiff',
 					description: 'Accept a diff for a node',
 					argsSchema: acceptDiffArgsSchema,
-					execute: async (currentNodes, args) => {
+					execute: async (currentNodes, setValue, args) => {
 						// args is typed as { nodeId: string }
 						const node = currentNodes.find((n) => n.id === args.nodeId);
 
@@ -376,7 +297,7 @@
 						if (node.data.diff === 'removed') {
 							// Actually remove the node
 							await deleteNode(args.nodeId);
-							setNodes(currentNodes.filter((n) => n.id !== args.nodeId));
+							setValue(currentNodes.filter((n) => n.id !== args.nodeId));
 							// Also remove any edges connected to this node
 							setEdges((edges) =>
 								edges.filter(
@@ -412,7 +333,7 @@
 					name: 'rejectDiff',
 					description: 'Reject a diff for a node',
 					argsSchema: rejectDiffArgsSchema,
-					execute: (currentNodes, args) => {
+					execute: (currentNodes, setValue, args) => {
 						// args is typed as { nodeId: string }
 						const node = currentNodes.find((n) => n.id === args.nodeId);
 
@@ -420,10 +341,10 @@
 
 						if (node.data.diff === 'added') {
 							// Remove newly added nodes
-							setNodes(currentNodes.filter((n) => n.id !== args.nodeId));
+							setValue(currentNodes.filter((n) => n.id !== args.nodeId));
 						} else {
 							// Just remove diff property for removed/changed nodes
-							setNodes(
+							setValue(
 								currentNodes.map((n) =>
 									n.id === args.nodeId
 										? { ...n, data: { ...n.data, diff: undefined } }
@@ -435,83 +356,6 @@
 				};
 				return setter;
 			})(),
-			acceptAllDiffs: (() => {
-				// For void args, we use z.void() or an empty object
-				const acceptAllDiffsArgsSchema = z.void();
-
-				const setter: Setter<
-					Node<FeatureNodeData>[],
-					typeof acceptAllDiffsArgsSchema
-				> = {
-					name: 'acceptAllDiffs',
-					description: 'Accept all pending diffs',
-					argsSchema: acceptAllDiffsArgsSchema,
-					execute: async (currentNodes) => {
-						// No args for this function
-						const nodesWithDiffs = currentNodes.filter((n) => n.data.diff);
-
-						// Process removals first
-						const removedNodeIds = nodesWithDiffs
-							.filter((n) => n.data.diff === 'removed')
-							.map((n) => n.id);
-
-						for (const nodeId of removedNodeIds) {
-							await deleteNode(nodeId);
-						}
-
-						// Update nodes
-						const remainingNodes = currentNodes.filter(
-							(n) => !removedNodeIds.includes(n.id)
-						);
-						setNodes(
-							remainingNodes.map((n) => ({
-								...n,
-								data: { ...n.data, diff: undefined },
-							}))
-						);
-
-						// Remove edges for deleted nodes
-						if (removedNodeIds.length > 0) {
-							setEdges((edges) =>
-								edges.filter(
-									(edge) =>
-										!removedNodeIds.includes(edge.source) &&
-										!removedNodeIds.includes(edge.target)
-								)
-							);
-						}
-					},
-				};
-				return setter;
-			})(),
-			rejectAllDiffs: (() => {
-				// For void args, we use z.void()
-				const rejectAllDiffsArgsSchema = z.void();
-
-				const setter: Setter<
-					Node<FeatureNodeData>[],
-					typeof rejectAllDiffsArgsSchema
-				> = {
-					name: 'rejectAllDiffs',
-					description: 'Reject all pending diffs',
-					argsSchema: rejectAllDiffsArgsSchema,
-					execute: (currentNodes) => {
-						// No args for this function
-						// Remove added nodes and clear diffs from others
-						const filteredNodes = currentNodes.filter(
-							(n) => n.data.diff !== 'added'
-						);
-						setNodes(
-							filteredNodes.map((n) => ({
-								...n,
-								data: { ...n.data, diff: undefined },
-							}))
-						);
-					},
-				};
-				return setter;
-			})(),
->>>>>>> ccb2f88f
 		},
 	});
 
@@ -872,12 +716,8 @@
 					onChatModeChange={setChatMode}
 					currentChatMode={chatMode}
 				/>
-<<<<<<< HEAD
+				{chatMode === 'command' && <CommandBarChat open={true} />}
 				{chatMode === 'caption' && <ProductRoadmapChat stream={false} />}
-=======
-				{chatMode === 'command' && <CommandBarChat open={true} />}
-				{chatMode === 'caption' && <CedarCaptionChat />}
->>>>>>> ccb2f88f
 				{chatMode === 'floating' && (
 					<FloatingCedarChat
 						stream={false}
