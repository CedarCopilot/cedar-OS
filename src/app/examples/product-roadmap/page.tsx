'use client';

import React from 'react';
import ReactFlow, {
	Background,
	Controls,
	Edge,
	Node,
	NodeTypes,
	MarkerType,
	addEdge,
	Connection,
	ConnectionLineType,
	ReactFlowProvider,
	useOnSelectionChange,
	useNodesState,
	useEdgesState,
} from 'reactflow';
import 'reactflow/dist/style.css';

<<<<<<< HEAD
import {
	FeatureNode,
	FeatureNodeData,
} from '@/app/examples/product-roadmap/components/FeatureNode';
import {
	getNodes,
	saveNodes,
} from '@/app/examples/product-roadmap/supabase/nodes';
import {
	getEdges,
	saveEdges,
} from '@/app/examples/product-roadmap/supabase/edges';
import { Loader, CheckCircle } from 'lucide-react';
import { motion } from 'motion/react';
=======
import { FeatureNode, FeatureNodeData } from './components/FeatureNode';
import { ChatInput } from 'cedar';
>>>>>>> e9829141

// -----------------------------------------------------------------------------
// Sample data – replace with your own roadmap later
// -----------------------------------------------------------------------------

const initialNodes: Node<FeatureNodeData>[] = [
	{
		id: '1',
		type: 'featureNode',
		position: { x: 0, y: 50 },
		data: {
			title: 'User Authentication',
			description:
				'Enable users to sign up, sign in, and manage sessions securely.',
			upvotes: 0,
			comments: [],
			status: 'done',
		},
	},
	{
		id: '2',
		type: 'featureNode',
		position: { x: 300, y: 50 },
		data: {
			title: 'Team Workspaces',
			description: 'Allow users to collaborate by creating shared workspaces.',
			upvotes: 0,
			comments: [],
			status: 'planned',
		},
	},
	{
		id: '3',
		type: 'featureNode',
		position: { x: 600, y: 50 },
		data: {
			title: 'Mobile App',
			description: 'Native iOS & Android applications for on-the-go access.',
			upvotes: 0,
			comments: [],
			status: 'backlog',
		},
	},
];

const initialEdges: Edge[] = [
	{
		id: 'e1-2',
		source: '1',
		sourceHandle: 'right',
		target: '2',
		targetHandle: 'left',
		type: 'simplebezier',
		animated: true,
		markerEnd: {
			type: MarkerType.ArrowClosed,
		},
	},
	{
		id: 'e2-3',
		source: '2',
		sourceHandle: 'right',
		target: '3',
		targetHandle: 'left',
		type: 'simplebezier',
		animated: true,
		markerEnd: {
			type: MarkerType.ArrowClosed,
		},
	},
];

// -----------------------------------------------------------------------------
// NodeTypes map (defined once to avoid React Flow error 002)
// -----------------------------------------------------------------------------

const nodeTypes: NodeTypes = {
	featureNode: FeatureNode,
};

// -----------------------------------------------------------------------------
// Flow Canvas component (previous logic)
// -----------------------------------------------------------------------------

function FlowCanvas() {
	// Controlled state for nodes & edges
	const [nodes, setNodes, onNodesChange] = useNodesState(initialNodes);
	const [edges, setEdges, onEdgesChange] = useEdgesState(initialEdges);
	// Saving/loading state
	const [isSaving, setIsSaving] = React.useState(false);
	const [hasSaved, setHasSaved] = React.useState(false);
	const initialMount = React.useRef(true);

	// Fetch initial data
	React.useEffect(() => {
		getNodes().then(setNodes);
		getEdges().then(setEdges);
	}, [setNodes, setEdges]);

	// Persist changes with loading/saved indicator
	React.useEffect(() => {
		if (initialMount.current) {
			initialMount.current = false;
			return;
		}
		setIsSaving(true);
		Promise.all([saveNodes(nodes), saveEdges(edges)])
			.then(() => {
				setIsSaving(false);
				setHasSaved(true);
				// keep the saved check icon visible indefinitely
			})
			.catch(() => setIsSaving(false));
	}, [nodes, edges]);

	const onConnect = React.useCallback(
		(params: Connection) => {
			setEdges((eds) =>
				addEdge({ ...params, type: 'simplebezier', animated: true }, eds)
			);
		},
		[setEdges]
	);

	// Prevent node drag/pan selection interfering (optional)
	const onNodeClick = React.useCallback(
		(_event: React.MouseEvent, node: Node) => {
			console.log('📌 Node clicked', node);
		},
		[]
	);

	return (
<<<<<<< HEAD
		<div className='h-full w-full relative'>
			<ReactFlow
				nodes={nodes}
				edges={edges}
				nodeTypes={nodeTypes}
				onNodesChange={onNodesChange}
				onEdgesChange={onEdgesChange}
				onConnect={onConnect}
				onNodeClick={onNodeClick}
				connectionLineType={ConnectionLineType.SmoothStep}
				defaultEdgeOptions={{
					type: 'simplebezier',
					animated: true,
					markerEnd: { type: MarkerType.ArrowClosed },
				}}
				fitView>
				<Background gap={16} size={1} />
				<Controls />
			</ReactFlow>
			<div className='absolute top-4 right-4 z-20'>
				{isSaving ? (
					<motion.div
						animate={{ rotate: 360 }}
						transition={{ repeat: Infinity, duration: 1, ease: 'linear' }}>
						<Loader size={20} className='text-gray-500' />
					</motion.div>
				) : hasSaved ? (
					<CheckCircle size={20} className='text-green-500' />
				) : null}
			</div>
		</div>
=======
		<ReactFlow
			nodes={nodes}
			edges={edges}
			nodeTypes={nodeTypes}
			onNodesChange={onNodesChange}
			onEdgesChange={onEdgesChange}
			onConnect={onConnect}
			onNodeClick={onNodeClick}
			connectionLineType={ConnectionLineType.SmoothStep}
			defaultEdgeOptions={{
				type: 'simplebezier',
				animated: true,
				markerEnd: { type: MarkerType.ArrowClosed },
			}}
			fitView>
			<Background gap={16} size={1} />
			<Controls />
			<ChatInput
				position='bottom-center'
				handleFocus={() => {}}
				handleBlur={() => {}}
				isInputFocused={false}
				mentionItems={nodes.map((node) => ({
					id: node.id,
					label: node.data.title,
				}))}
			/>
		</ReactFlow>
>>>>>>> e9829141
	);
}

// -----------------------------------------------------------------------------
// Selected Nodes panel (shows titles of selected nodes)
// -----------------------------------------------------------------------------

function SelectedNodesPanel() {
	const [selected, setSelected] = React.useState<Node<FeatureNodeData>[]>([]);

	useOnSelectionChange({
		onChange: ({ nodes }: { nodes: Node<FeatureNodeData>[] }) =>
			setSelected(nodes),
	});

	return (
		<div className='absolute right-4 top-4 rounded-lg p-3 shadow-md backdrop-blur'>
			<h4 className='mb-2 text-sm font-semibold'>Selected Nodes</h4>
			{selected.length ? (
				<ul className='space-y-1 text-xs'>
					{selected.map((n) => (
						<li key={n.id}>{n.data.title || n.id}</li>
					))}
				</ul>
			) : (
				<p className='text-[11px] text-gray-500'>No selection</p>
			)}
		</div>
	);
}

// -----------------------------------------------------------------------------
// Page component with provider wrapper
// -----------------------------------------------------------------------------

export default function ProductMapPage() {
	return (
		<ReactFlowProvider>
			<div className='relative h-[calc(100vh-60px)] w-full'>
				<FlowCanvas />
				<SelectedNodesPanel />
			</div>
		</ReactFlowProvider>
	);
}<|MERGE_RESOLUTION|>--- conflicted
+++ resolved
@@ -2,41 +2,37 @@
 
 import React from 'react';
 import ReactFlow, {
+	addEdge,
 	Background,
+	Connection,
+	ConnectionLineType,
 	Controls,
 	Edge,
+	MarkerType,
 	Node,
 	NodeTypes,
-	MarkerType,
-	addEdge,
-	Connection,
-	ConnectionLineType,
 	ReactFlowProvider,
+	useEdgesState,
+	useNodesState,
 	useOnSelectionChange,
-	useNodesState,
-	useEdgesState,
 } from 'reactflow';
 import 'reactflow/dist/style.css';
 
-<<<<<<< HEAD
 import {
 	FeatureNode,
 	FeatureNodeData,
 } from '@/app/examples/product-roadmap/components/FeatureNode';
 import {
+	getEdges,
+	saveEdges,
+} from '@/app/examples/product-roadmap/supabase/edges';
+import {
 	getNodes,
 	saveNodes,
 } from '@/app/examples/product-roadmap/supabase/nodes';
-import {
-	getEdges,
-	saveEdges,
-} from '@/app/examples/product-roadmap/supabase/edges';
-import { Loader, CheckCircle } from 'lucide-react';
+import { ChatInput } from 'cedar';
+import { CheckCircle, Loader } from 'lucide-react';
 import { motion } from 'motion/react';
-=======
-import { FeatureNode, FeatureNodeData } from './components/FeatureNode';
-import { ChatInput } from 'cedar';
->>>>>>> e9829141
 
 // -----------------------------------------------------------------------------
 // Sample data – replace with your own roadmap later
@@ -170,7 +166,6 @@
 	);
 
 	return (
-<<<<<<< HEAD
 		<div className='h-full w-full relative'>
 			<ReactFlow
 				nodes={nodes}
@@ -189,6 +184,16 @@
 				fitView>
 				<Background gap={16} size={1} />
 				<Controls />
+				<ChatInput
+					position='bottom-center'
+					handleFocus={() => {}}
+					handleBlur={() => {}}
+					isInputFocused={false}
+					mentionItems={nodes.map((node) => ({
+						id: node.id,
+						label: node.data.title,
+					}))}
+				/>
 			</ReactFlow>
 			<div className='absolute top-4 right-4 z-20'>
 				{isSaving ? (
@@ -202,36 +207,6 @@
 				) : null}
 			</div>
 		</div>
-=======
-		<ReactFlow
-			nodes={nodes}
-			edges={edges}
-			nodeTypes={nodeTypes}
-			onNodesChange={onNodesChange}
-			onEdgesChange={onEdgesChange}
-			onConnect={onConnect}
-			onNodeClick={onNodeClick}
-			connectionLineType={ConnectionLineType.SmoothStep}
-			defaultEdgeOptions={{
-				type: 'simplebezier',
-				animated: true,
-				markerEnd: { type: MarkerType.ArrowClosed },
-			}}
-			fitView>
-			<Background gap={16} size={1} />
-			<Controls />
-			<ChatInput
-				position='bottom-center'
-				handleFocus={() => {}}
-				handleBlur={() => {}}
-				isInputFocused={false}
-				mentionItems={nodes.map((node) => ({
-					id: node.id,
-					label: node.data.title,
-				}))}
-			/>
-		</ReactFlow>
->>>>>>> e9829141
 	);
 }
 
