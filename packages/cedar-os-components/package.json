{
	"name": "cedar-os-components",
	"version": "0.0.8",
	"description": "A collection of React components for building conversational AI interfaces with Cedar OS",
	"main": "dist/index.js",
	"module": "dist/index.esm.js",
	"types": "dist/index.d.ts",
	"files": [
		"dist"
	],
	"scripts": {
		"build": "tsup",
		"dev": "tsup --watch",
		"prepublishOnly": "npm run build",
		"p": "npm install && npm run build && npm version patch && npm publish"
	},
	"keywords": [
		"react",
		"components",
		"ui",
		"cedar-os",
		"chat",
		"ai",
		"conversational-interface",
		"typescript"
	],
	"author": "Cedar OS",
	"license": "MIT",
	"peerDependencies": {
		"react": ">=17.0.0",
		"react-dom": ">=17.0.0"
	},
	"dependencies": {
		"@radix-ui/react-dialog": "^1.1.15",
		"@radix-ui/react-slot": "^1.0.2",
		"cedar-os": "*",
		"class-variance-authority": "^0.7.0",
		"clsx": "^2.1.1",
		"cmdk": "^1.1.1",
		"diff": "^5.1.0",
		"framer-motion": "^11.0.0",
		"lucide-react": "^0.263.1",
		"motion": "^10.16.2",
		"motion-plus-react": "^1.0.0",
<<<<<<< HEAD
		"react-markdown": "^10.1.0",
		"remark-gfm": "^4.0.1",
		"uuid": "^9.0.0",
		"cedar-os": "*"
=======
		"react-markdown": "^8.0.7",
		"remark-gfm": "^3.0.1",
		"tailwind-merge": "^3.3.1",
		"uuid": "^9.0.0"
>>>>>>> ccb2f88f
	},
	"devDependencies": {
		"@types/diff": "^5.0.9",
		"@types/react": "^18.2.55",
		"@types/react-dom": "^18.2.19",
		"@types/uuid": "^9.0.7",
		"tsup": "^8.3.6",
		"typescript": "^5.3.3"
	},
	"repository": {
		"type": "git",
		"url": "https://github.com/CedarCopilot/cedar-OS.git",
		"directory": "packages/cedar-os-components"
	},
	"bugs": {
		"url": "https://github.com/CedarCopilot/cedar-OS/issues"
	},
	"homepage": "https://docs.cedarcopilot.com/getting-started/getting-started"
}<|MERGE_RESOLUTION|>--- conflicted
+++ resolved
@@ -42,17 +42,10 @@
 		"lucide-react": "^0.263.1",
 		"motion": "^10.16.2",
 		"motion-plus-react": "^1.0.0",
-<<<<<<< HEAD
 		"react-markdown": "^10.1.0",
 		"remark-gfm": "^4.0.1",
-		"uuid": "^9.0.0",
-		"cedar-os": "*"
-=======
-		"react-markdown": "^8.0.7",
-		"remark-gfm": "^3.0.1",
 		"tailwind-merge": "^3.3.1",
 		"uuid": "^9.0.0"
->>>>>>> ccb2f88f
 	},
 	"devDependencies": {
 		"@types/diff": "^5.0.9",
