--- conflicted
+++ resolved
@@ -606,7 +606,6 @@
 			}
 		},
 		{
-<<<<<<< HEAD
 			"name": "chat-thread-controller",
 			"type": "threads",
 			"dependencies": ["react", "lucide-react"],
@@ -616,7 +615,9 @@
 				"importName": "ChatThreadController",
 				"displayName": "Chat Thread Controller",
 				"description": "Thread management component with create, switch, edit, and delete functionality"
-=======
+			}
+		},
+		{
 			"name": "tabs",
 			"type": "ui",
 			"dependencies": ["react", "@radix-ui/react-tabs"],
@@ -646,7 +647,6 @@
 				"importName": "DebuggerPanel",
 				"displayName": "Debugger Panel",
 				"description": "Comprehensive debugging panel with network, messages, and states tabs for Cedar OS development"
->>>>>>> 223a51ea
 			}
 		}
 	]
