--- conflicted
+++ resolved
@@ -576,7 +576,6 @@
 			}
 		},
 		{
-<<<<<<< HEAD
 			"name": "command-bar",
 			"type": "CommandBar",
 			"dependencies": ["react", "motion", "@tiptap/react"],
@@ -591,7 +590,9 @@
 				"importName": "CommandBar",
 				"displayName": "Command Bar",
 				"description": "Searchable command palette with keyboard navigation and spell integration"
-=======
+			}
+		},
+		{
 			"name": "human-in-the-loop-indicator",
 			"type": "chatInput",
 			"dependencies": ["react", "motion", "lucide-react"],
@@ -601,7 +602,6 @@
 				"importName": "HumanInTheLoopIndicator",
 				"displayName": "Human-in-the-Loop Indicator",
 				"description": "Visual indicator for human-in-the-loop workflow states (suspended, resumed, cancelled, timeout)"
->>>>>>> 37b4bb4f
 			}
 		}
 	]
