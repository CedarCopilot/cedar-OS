--- conflicted
+++ resolved
@@ -84,10 +84,7 @@
 	CommandBarContents,
 } from './CommandBar';
 
-<<<<<<< HEAD
 // Threads
 export { ChatThreadController } from './threads/ChatThreadController';
-=======
 // Debugger
-export { DebuggerPanel } from './debugger/DebuggerPanel';
->>>>>>> 223a51ea
+export { DebuggerPanel } from './debugger/DebuggerPanel';