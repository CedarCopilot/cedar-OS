--- conflicted
+++ resolved
@@ -310,7 +310,6 @@
 	UseSpellReturn,
 } from '@/store/spellSlice/useSpell';
 
-<<<<<<< HEAD
 // Export diff state types
 export type {
 	DiffMode,
@@ -319,7 +318,6 @@
 	DiffHistorySlice,
 	Operation,
 } from '@/store/diffHistoryStateSlice';
-=======
 // Export tools slice types and utilities
 export { createToolsSlice } from '@/store/toolsSlice/toolsSlice';
 
@@ -335,7 +333,6 @@
 } from '@/store/toolsSlice/ToolsTypes';
 
 export type { UseRegisterFrontendToolOptions } from '@/store/toolsSlice/useRegisterFrontendTool';
->>>>>>> ccb2f88f
 
 // Export Tiptap components
 export {
