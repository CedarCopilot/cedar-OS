--- conflicted
+++ resolved
@@ -1,7 +1,3 @@
-<<<<<<< HEAD
-import { ReactNode, useEffect } from 'react';
-=======
->>>>>>> c760264f
 import { useCedarStore } from '@/store/CedarStore';
 import { ReactNode, useEffect } from 'react';
 import { v4 } from 'uuid';
@@ -11,7 +7,6 @@
 	MentionProvider,
 	StateBasedMentionProviderConfig,
 } from './types';
-import { v4 } from 'uuid';
 
 /**
  * Helper to extract label from an item
