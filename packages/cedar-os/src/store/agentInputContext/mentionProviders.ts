import { useCedarStore } from '@/store/CedarStore';
import { ReactNode, useEffect } from 'react';
import { v4 } from 'uuid';
import type {
	ContextEntry,
	MentionItem,
	MentionProvider,
	StateBasedMentionProviderConfig,
} from './types';

/**
 * Helper to extract label from an item
 */
function getLabel(
	item: any,
	labelField?: string | ((item: any) => string)
): string {
	if (typeof labelField === 'function') {
		return labelField(item);
	} else if (typeof labelField === 'string') {
		return item[labelField] || item.id || 'Unknown';
	}
	// Default label extraction
	return item.title || item.label || item.name || item.id || 'Unknown';
}

/**
 * Helper to search an item
 */
function searchItem(
	item: any,
	query: string,
	config: StateBasedMentionProviderConfig
): boolean {
	const lowerQuery = query.toLowerCase();

	// Search in label
	if (getLabel(item, config.labelField).toLowerCase().includes(lowerQuery)) {
		return true;
	}

	// Search in specified fields
	for (const field of config.searchFields || []) {
		const value = item[field];
		if (value && String(value).toLowerCase().includes(lowerQuery)) {
			return true;
		}
	}

	return false;
}

/**
 * Hook to create and register a state-based mention provider
 * This is an all-in-one hook that handles provider creation and registration
 */
export function useStateBasedMentionProvider(
	config: StateBasedMentionProviderConfig
): void {
	const registerMentionProvider = useCedarStore(
		(s) => s.registerMentionProvider
	);
	const unregisterMentionProvider = useCedarStore(
		(s) => s.unregisterMentionProvider
	);

	useEffect(() => {
		const provider: MentionProvider & { icon?: ReactNode; color?: string } = {
			id: config.stateKey, // Use stateKey as provider ID
			trigger: config.trigger || '@',
			label: config.description || `${config.stateKey} items`,
			description: config.description,
			icon: config.icon, // Store icon at provider level
			color: config.color, // Store color at provider level

			getItems: (query: string) => {
				// Get state from Cedar store
				const state = useCedarStore.getState();
				const stateValue = state.getCedarState(config.stateKey);

				if (!Array.isArray(stateValue)) {
					return [];
				}

				// Filter items based on query
				const filtered = query
					? stateValue.filter((item) => searchItem(item, query, config))
					: stateValue;

				// Convert to mention items
				return filtered.slice(0, 10).map((item) => ({
					id: item.id || String(Math.random()),
					label: getLabel(item, config.labelField),
					data: item,
					metadata: {
						...item.metadata,
						// Add icon and color from config if provided
						icon: config.icon || item.metadata?.icon,
						color: config.color || item.metadata?.color,
					},
				}));
			},

			toContextEntry: (item: MentionItem): ContextEntry => ({
<<<<<<< HEAD
				id: item.id || v4(),
				source: 'mention',
				data: item.data,
				metadata: {
					label: item.label || undefined,
=======
				id: item.id!,
				source: 'mention',
				data: item.data,
				metadata: {
					label: item.label!,
>>>>>>> a14b800c
					...item.metadata,
					// Ensure icon and color are passed through
					icon: item.metadata?.icon || config.icon,
					color: item.metadata?.color || config.color,
				},
			}),

			// Pass through optional renderers
			renderMenuItem: config.renderMenuItem,
			renderEditorItem: config.renderEditorItem,
			renderContextBadge: config.renderContextBadge,
		};

		registerMentionProvider(provider);

		return () => {
			unregisterMentionProvider(config.stateKey);
		};
	}, [config, registerMentionProvider, unregisterMentionProvider]);
}

/**
 * Hook to register a custom mention provider
 * For advanced use cases where you need full control over the provider
 */
export function useMentionProvider(provider: MentionProvider): void {
	const registerMentionProvider = useCedarStore(
		(s) => s.registerMentionProvider
	);
	const unregisterMentionProvider = useCedarStore(
		(s) => s.unregisterMentionProvider
	);

	useEffect(() => {
		registerMentionProvider(provider);

		return () => {
			unregisterMentionProvider(provider.id);
		};
	}, [provider, registerMentionProvider, unregisterMentionProvider]);
}

/**
 * Hook to get all registered mention providers
 */
export function useMentionProviders(): MentionProvider[] {
	const mentionProviders = useCedarStore((s) => s.mentionProviders);
	return Array.from(mentionProviders.values());
}

/**
 * Hook to get mention providers by trigger
 */
export function useMentionProvidersByTrigger(
	trigger: string
): MentionProvider[] {
	const mentionProviders = useCedarStore((s) => s.mentionProviders);
	return Array.from(mentionProviders.values()).filter(
		(provider) => provider.trigger === trigger
	);
}<|MERGE_RESOLUTION|>--- conflicted
+++ resolved
@@ -102,19 +102,11 @@
 			},
 
 			toContextEntry: (item: MentionItem): ContextEntry => ({
-<<<<<<< HEAD
 				id: item.id || v4(),
 				source: 'mention',
 				data: item.data,
 				metadata: {
-					label: item.label || undefined,
-=======
-				id: item.id!,
-				source: 'mention',
-				data: item.data,
-				metadata: {
 					label: item.label!,
->>>>>>> a14b800c
 					...item.metadata,
 					// Ensure icon and color are passed through
 					icon: item.metadata?.icon || config.icon,
