--- conflicted
+++ resolved
@@ -28,13 +28,9 @@
 export type AdditionalContextParam<
 	T extends Record<string, unknown> = Record<string, never>
 > = {
-<<<<<<< HEAD
 	// Cedar OS system fields (added by compileAdditionalContext)
-=======
-	// Cedar OS system fields (added by stringifyAdditionalContext)
 	stateSetters?: Record<string, BackendSetterSchema>;
 	/** @deprecated Use stateSetters instead */
->>>>>>> d82eccb8
 	setters?: Record<string, BackendSetterSchema>;
 	schemas?: Record<string, BackendStateSchema>;
 } & {
@@ -193,9 +189,6 @@
 ) =>
 	z
 		.object({
-<<<<<<< HEAD
-			// Cedar OS system fields (added by compileAdditionalContext)
-=======
 			// Cedar OS system fields (added by stringifyAdditionalContext)
 			stateSetters: z
 				.record(
@@ -208,7 +201,6 @@
 					})
 				)
 				.optional(),
->>>>>>> d82eccb8
 			setters: z
 				.record(
 					z.object({
