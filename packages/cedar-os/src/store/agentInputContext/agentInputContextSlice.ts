import { CedarStore } from '@/store/CedarOSTypes';
import type { JSONContent } from '@tiptap/core';
import type { StateCreator } from 'zustand';
import type {
	AdditionalContext,
	ContextEntry,
	MentionProvider,
} from '@/store/agentInputContext/AgentInputContextTypes';
import { ReactNode, useMemo } from 'react';
import { useEffect } from 'react';
import { useCedarStore } from '@/store/CedarStore';
import { sanitizeJson } from '@/utils/sanitizeJson';
import { zodToJsonSchema } from 'zod-to-json-schema';
export type ChatInput = JSONContent;

/**
 * Helper to normalize context entries to an array for internal processing
 */
function normalizeToArray(
	value: ContextEntry | ContextEntry[]
): ContextEntry[] {
	return Array.isArray(value) ? value : [value];
}

/**
 * Helper to extract label from an item based on labelField option
 */
function extractLabel<T>(
	item: unknown,
	labelField?: string | ((item: T) => string)
): string {
	// If labelField is a function, call it with the item
	if (typeof labelField === 'function') {
		return labelField(item as T);
	}

	// If labelField is a string, extract that field
	if (
		typeof labelField === 'string' &&
		typeof item === 'object' &&
		item !== null
	) {
		const obj = item as Record<string, unknown>;
		if (labelField in obj) {
			return String(obj[labelField]);
		}
	}

	// Default fallback: just try common fields
	if (typeof item === 'object' && item !== null) {
		const obj = item as Record<string, unknown>;
		return String(obj.title || obj.label || obj.name || obj.id || 'Unknown');
	}
	return String(item);
}

/**
 * Formats raw data into properly structured context entries
 */
function formatContextEntries<T>(
	key: string,
	value: unknown,
	options?: {
		icon?: ReactNode;
		color?: string;
		labelField?: string | ((item: T) => string);
		order?: number;
		showInChat?: boolean;
		source?: ContextEntry['source'];
	}
): ContextEntry[] {
	// Handle null/undefined values
	if (value === null || value === undefined) {
		return [];
	}

	// Ensure value is an array for consistent processing
	const items = Array.isArray(value) ? value : [value];

	// Transform each item into a proper context entry
	return items.map((item, index) => {
		// Generate a unique ID for this entry
		const id =
			typeof item === 'object' && item !== null && 'id' in item
				? String(item.id)
				: `${key}-${index}`;

		// Extract the label using the configured method
		const label = extractLabel<T>(item, options?.labelField);

		// Create the context entry with clean separation of concerns
		return {
			id,
			source: options?.source || ('subscription' as const),
			data: item, // The original data, unchanged
			metadata: {
				label,
				...(options?.icon && { icon: options.icon }),
				...(options?.color && { color: options.color }),
				...(options?.order !== undefined && { order: options.order }),
				showInChat:
					options?.showInChat !== undefined ? options.showInChat : true,
			},
		};
	});
}

// Define the agent input context slice
export interface AgentInputContextSlice {
	// The up-to-date editor JSON content
	chatInputContent: ChatInput | null;
	// Actions to update content
	setChatInputContent: (content: ChatInput) => void;

	// Optional manual override content for the editor
	overrideInputContent: { input: string | JSONContent[] | null };
	setOverrideInputContent: (content: string | JSONContent[] | null) => void;

	// Enhanced context management
	additionalContext: AdditionalContext;
	// Additional context mapping keys to context entries
	addContextEntry: (key: string, entry: ContextEntry) => void;
	removeContextEntry: (key: string, entryId: string) => void;
	clearContextBySource: (source: ContextEntry['source']) => void;
	clearMentions: () => void;
	updateAdditionalContext: (context: Record<string, unknown>) => void;
<<<<<<< HEAD
=======

	// New method for programmatically adding context
	putAdditionalContext: <T>(
		key: string,
		value: unknown,
		options?: {
			icon?: ReactNode;
			color?: string;
			labelField?: string | ((item: T) => string);
			order?: number;
			showInChat?: boolean;
		}
	) => void;
>>>>>>> 3ebd1b18

	// Mention providers registry
	mentionProviders: Map<string, MentionProvider>;
	registerMentionProvider: (provider: MentionProvider) => void;
	unregisterMentionProvider: (providerId: string) => void;
	getMentionProvidersByTrigger: (trigger: string) => MentionProvider[];

	// New stringify functions
	stringifyEditor: () => string;
	stringifyInputContext: () => string;
	stringifyAdditionalContext: () => string;
}

// Create the agent input context slice
export const createAgentInputContextSlice: StateCreator<
	CedarStore,
	[],
	[],
	AgentInputContextSlice
> = (set, get) => ({
	chatInputContent: null,
	overrideInputContent: { input: null },
	additionalContext: {},
	mentionProviders: new Map(),

	setChatInputContent: (content) => {
		set({ chatInputContent: content });
	},

	setOverrideInputContent: (content) => {
		set({ overrideInputContent: { input: content } });
	},

	addContextEntry: (key, entry) => {
		set((state) => {
			const currentValue = state.additionalContext[key];
			const currentEntries = currentValue ? normalizeToArray(currentValue) : [];

			// Check if entry already exists
			const exists = currentEntries.some((e) => e.id === entry.id);
			if (exists) {
				return state;
			}

			// Add the new entry to the array
			const updatedEntries = [...currentEntries, entry];

			return {
				additionalContext: {
					...state.additionalContext,
					[key]: updatedEntries,
				},
			};
		});
	},

	removeContextEntry: (key, entryId) => {
		set((state) => {
			const currentValue = state.additionalContext[key];
			if (!currentValue) return state;

			const currentEntries = normalizeToArray(currentValue);
			const filtered = currentEntries.filter((e) => e.id !== entryId);

			// If we filtered out all entries, remove the key or keep as empty array
			// If only one entry remains, store as single value, otherwise as array
			const newValue =
				filtered.length === 0
					? []
					: filtered.length === 1
					? filtered[0]
					: filtered;

			return {
				additionalContext: {
					...state.additionalContext,
					[key]: newValue,
				},
			};
		});
	},

	clearContextBySource: (source) => {
		set((state) => {
			const newContext: AdditionalContext = {};
			Object.entries(state.additionalContext).forEach(([key, value]) => {
				const entries = normalizeToArray(value);
				const filtered = entries.filter((e) => e.source !== source);

				// Preserve the single/array structure based on filtered results
				if (filtered.length === 0) {
					newContext[key] = [];
				} else if (filtered.length === 1 && !Array.isArray(value)) {
					// If original was single value and we still have one, keep as single
					newContext[key] = filtered[0];
				} else {
					newContext[key] = filtered;
				}
			});
			return { additionalContext: newContext };
		});
	},

	clearMentions: () => {
		get().clearContextBySource('mention');
	},

<<<<<<< HEAD
=======
	// internal method to update the additional context
>>>>>>> 3ebd1b18
	updateAdditionalContext: (context) => {
		set((state) => {
			const newContext = { ...state.additionalContext };

			Object.entries(context).forEach(([key, value]) => {
				if (Array.isArray(value)) {
<<<<<<< HEAD
					// Convert legacy array format to context entries
					// This will handle both empty arrays and arrays with items
					newContext[key] = value.map((item, index) => ({
						id: item.id || `${key}-${index}`,
						source: 'subscription' as const,
						data: item,
						metadata: {
							label:
								item.title || item.label || item.name || item.id || 'Unknown',
							// Preserve any existing metadata including icon and color
							...item.metadata,
						},
					}));
=======
					// Handle empty arrays
					if (value.length === 0) {
						newContext[key] = [];
					} else {
						// Array input - preserve as array (even if single item)
						newContext[key] = value.map((item) => ({
							...item,
							source: item.source || 'subscription',
						}));
					}
				} else if (value && typeof value === 'object') {
					// Single object - store as single value
					const entry = value as { source?: string };
					newContext[key] = {
						...entry,
						source: entry.source || 'subscription',
					} as ContextEntry;
>>>>>>> 3ebd1b18
				}
			});

			return { additionalContext: newContext };
		});
	},

	putAdditionalContext: <T>(
		key: string,
		value: unknown,
		options?: {
			icon?: ReactNode;
			color?: string;
			labelField?: string | ((item: T) => string);
			order?: number;
			showInChat?: boolean;
		}
	) => {
		set((state) => {
			const newContext = { ...state.additionalContext };
			// Format the entries using the common helper with "function" source
			const formattedEntries = formatContextEntries<T>(key, value, {
				...options,
				source: 'function',
			});

			// If input was an array, keep as array (even if single item)
			// If input was not an array, unwrap to single value
			newContext[key] = Array.isArray(value)
				? formattedEntries
				: formattedEntries.length === 1
				? formattedEntries[0]
				: formattedEntries;
			return { additionalContext: newContext };
		});
	},

	registerMentionProvider: (provider) => {
		set((state) => {
			const newProviders = new Map(state.mentionProviders);
			newProviders.set(provider.id, provider);
			return { mentionProviders: newProviders };
		});
	},

	unregisterMentionProvider: (providerId) => {
		set((state) => {
			const newProviders = new Map(state.mentionProviders);
			newProviders.delete(providerId);
			return { mentionProviders: newProviders };
		});
	},

	getMentionProvidersByTrigger: (trigger) => {
		const providers = get().mentionProviders;
		return Array.from(providers.values()).filter(
			(provider) => provider.trigger === trigger
		);
	},

	stringifyEditor: () => {
		const content = get().chatInputContent;
		if (!content) return '';

		// Helper function to recursively extract text from JSONContent
		const extractText = (node: JSONContent): string => {
			let text = '';

			// Handle text nodes
			if (node.type === 'text' && node.text) {
				text += node.text;
			}

			// Handle mention nodes - display as @title
			if (node.type === 'mention' && node.attrs) {
				const label = node.attrs.label || node.attrs.id || 'mention';
				text += `@${label}`;
			}

			// Handle choice nodes if they exist
			if (node.type === 'choice' && node.attrs) {
				const selectedOption = node.attrs.selectedOption || '';
				const options = node.attrs.options || [];
				const optionValue =
					selectedOption || (options.length > 0 ? options[0] : '');
				text += optionValue;
			}

			// Recursively process child nodes
			if (node.content && Array.isArray(node.content)) {
				node.content.forEach((child) => {
					text += extractText(child);
				});
			}

			return text;
		};

		return extractText(content).trim();
	},

	stringifyAdditionalContext: () => {
		const context = get().additionalContext;
		// Collect setter schemas for each subscribed state (keys present in additionalContext)
		const registeredStates = get().registeredStates;
		const setters: Record<string, unknown> = {};
		const schemas: Record<string, unknown> = {};

		// Process context to simplify structure
		const simplifiedContext: Record<string, unknown> = {};
		Object.entries(context).forEach(([key, value]) => {
			const entries = normalizeToArray(value);

			// Extract just the data and source from each entry
			const simplified = entries.map((entry) => ({
				data: entry.data,
				source: entry.source,
			}));

			// If single entry, extract it; otherwise keep as array
			simplifiedContext[key] =
				simplified.length === 1 ? simplified[0] : simplified;
		});

		Object.keys(context).forEach((stateKey) => {
			const state = registeredStates[stateKey];

			// Add state schema if it exists
			if (state?.schema) {
				schemas[stateKey] = {
					stateKey,
					description: state.description,
					schema: zodToJsonSchema(state.schema, stateKey),
				};
			}

			// Add custom setter schemas
			if (state?.customSetters) {
				Object.entries(state.customSetters).forEach(([setterKey, setter]) => {
					setters[setterKey] = {
						name: setter.name,
						stateKey,
						description: setter.description,
						schema: setter.schema
							? zodToJsonSchema(setter.schema, setter.name)
							: undefined,
					};
				});
			}
		});

		// Merge simplified context with setter schemas and state schemas
		const mergedContext = { ...simplifiedContext, setters, schemas };

		// Sanitize before stringifying
		const sanitizedContext = sanitizeJson(mergedContext);
		return JSON.stringify(sanitizedContext, null, 2);
	},

	stringifyInputContext: () => {
		const state = get();
		const editorContent = state.stringifyEditor();
		const contextString = state.stringifyAdditionalContext();

		let result = `User Text: ${editorContent}\n\n`;
		result += `Additional Context: ${contextString}`;

		return result;
	},
});

// Type helper to extract element type from arrays
type ElementType<T> = T extends readonly (infer E)[] ? E : T;

/**
 * Subscribe the agent's context to a Cedar state
 * @param stateKey - The key of the state to subscribe to
 * @param mapFn - A function that maps the state to a record of context entries
 * @param options - Optional configuration for the context entries
 */
export function useSubscribeStateToInputContext<T>(
	stateKey: string,
	mapFn: (state: T) => Record<string, unknown>,
	options?: {
		icon?: ReactNode;
		color?: string;
		labelField?: string | ((item: ElementType<T>) => string);
		order?: number;
		/** If false, the generated context entries will not be rendered as badges in the chat UI */
		showInChat?: boolean;
	}
): void {
	const updateAdditionalContext = useCedarStore(
		(s) => s.updateAdditionalContext
	);

	// Subscribe to the cedar state value and check if state exists
	const stateExists = useCedarStore((s) => stateKey in s.registeredStates);
	const stateValue = useCedarStore(
		(s) => s.registeredStates[stateKey]?.value as T | undefined
	);

	useEffect(() => {
		// Check if state key exists
		if (!stateExists) {
			console.warn(
				`[useSubscribeStateToInputContext] State with key "${stateKey}" was not found in Cedar store. Did you forget to register it with useCedarState()?`
			);
			return;
		}

		// Apply the mapping function to get the context data
		const mapped = mapFn(stateValue as T);

		// Transform mapped data into properly formatted context entries
		const formattedContext: Record<string, unknown> = {};

		for (const [key, value] of Object.entries(mapped)) {
			// Use the common formatting helper
			const entries = formatContextEntries<ElementType<T>>(key, value, options);
			// If mapped value was an array, keep as array (even if single item)
			// If mapped value was not an array, unwrap to single value
			formattedContext[key] = Array.isArray(value)
				? entries
				: entries.length === 1
				? entries[0]
				: entries;
		}

<<<<<<< HEAD
		// If options are provided, enhance the normalized data with metadata and labels
		if (
			options &&
			(options.icon ||
				options.color ||
				options.labelField ||
				options.order !== undefined ||
				options.showInChat !== undefined)
		) {
			const enhanced: Record<string, unknown> = {};
			for (const [key, value] of Object.entries(normalized)) {
				if (Array.isArray(value)) {
					// Add metadata and update labels for each item
					// This handles both empty arrays and arrays with items
					enhanced[key] = value.map((item) => {
						const label = getLabel(
							item.value !== undefined ? item.value : item
						);
						return {
							...item,
							// Update label fields if labelField is specified
							label: options.labelField ? label : item.label,
							title: options.labelField ? label : item.title,
							name: options.labelField ? label : item.name,
							metadata: {
								...item.metadata,
								label: options.labelField ? label : item.metadata?.label,
								icon: options.icon,
								color: options.color,
								order: options.order,
								showInChat:
									options.showInChat !== undefined ? options.showInChat : true,
							},
						};
					});
				} else {
					// Fallback for non-array values (shouldn't happen after normalization)
					enhanced[key] = value;
				}
			}
			updateAdditionalContext(enhanced);
		} else {
			updateAdditionalContext(normalized);
		}
	}, [stateValue, mapFn, updateAdditionalContext, options, stateKey]);
=======
		// Update the additional context
		updateAdditionalContext(formattedContext);
	}, [
		stateExists,
		stateValue,
		mapFn,
		updateAdditionalContext,
		options,
		stateKey,
	]);
>>>>>>> 3ebd1b18
}

// Enhanced hook to render additionalContext entries
export function useRenderAdditionalContext(
	renderers: Record<string, (entry: ContextEntry) => ReactNode>
): ReactNode[] {
	const additionalContext = useCedarStore((s) => s.additionalContext);

	return useMemo(() => {
		const elements: ReactNode[] = [];
		Object.entries(renderers).forEach(([key, renderer]) => {
			const value = additionalContext[key];
			if (value) {
				const entries = normalizeToArray(value);
				entries.forEach((entry) => {
					const element = renderer(entry);
					elements.push(element);
				});
			}
		});
		return elements;
	}, [additionalContext, renderers]);
}<|MERGE_RESOLUTION|>--- conflicted
+++ resolved
@@ -124,8 +124,6 @@
 	clearContextBySource: (source: ContextEntry['source']) => void;
 	clearMentions: () => void;
 	updateAdditionalContext: (context: Record<string, unknown>) => void;
-<<<<<<< HEAD
-=======
 
 	// New method for programmatically adding context
 	putAdditionalContext: <T>(
@@ -139,7 +137,6 @@
 			showInChat?: boolean;
 		}
 	) => void;
->>>>>>> 3ebd1b18
 
 	// Mention providers registry
 	mentionProviders: Map<string, MentionProvider>;
@@ -247,31 +244,13 @@
 		get().clearContextBySource('mention');
 	},
 
-<<<<<<< HEAD
-=======
 	// internal method to update the additional context
->>>>>>> 3ebd1b18
 	updateAdditionalContext: (context) => {
 		set((state) => {
 			const newContext = { ...state.additionalContext };
 
 			Object.entries(context).forEach(([key, value]) => {
 				if (Array.isArray(value)) {
-<<<<<<< HEAD
-					// Convert legacy array format to context entries
-					// This will handle both empty arrays and arrays with items
-					newContext[key] = value.map((item, index) => ({
-						id: item.id || `${key}-${index}`,
-						source: 'subscription' as const,
-						data: item,
-						metadata: {
-							label:
-								item.title || item.label || item.name || item.id || 'Unknown',
-							// Preserve any existing metadata including icon and color
-							...item.metadata,
-						},
-					}));
-=======
 					// Handle empty arrays
 					if (value.length === 0) {
 						newContext[key] = [];
@@ -289,7 +268,6 @@
 						...entry,
 						source: entry.source || 'subscription',
 					} as ContextEntry;
->>>>>>> 3ebd1b18
 				}
 			});
 
@@ -519,53 +497,6 @@
 				: entries;
 		}
 
-<<<<<<< HEAD
-		// If options are provided, enhance the normalized data with metadata and labels
-		if (
-			options &&
-			(options.icon ||
-				options.color ||
-				options.labelField ||
-				options.order !== undefined ||
-				options.showInChat !== undefined)
-		) {
-			const enhanced: Record<string, unknown> = {};
-			for (const [key, value] of Object.entries(normalized)) {
-				if (Array.isArray(value)) {
-					// Add metadata and update labels for each item
-					// This handles both empty arrays and arrays with items
-					enhanced[key] = value.map((item) => {
-						const label = getLabel(
-							item.value !== undefined ? item.value : item
-						);
-						return {
-							...item,
-							// Update label fields if labelField is specified
-							label: options.labelField ? label : item.label,
-							title: options.labelField ? label : item.title,
-							name: options.labelField ? label : item.name,
-							metadata: {
-								...item.metadata,
-								label: options.labelField ? label : item.metadata?.label,
-								icon: options.icon,
-								color: options.color,
-								order: options.order,
-								showInChat:
-									options.showInChat !== undefined ? options.showInChat : true,
-							},
-						};
-					});
-				} else {
-					// Fallback for non-array values (shouldn't happen after normalization)
-					enhanced[key] = value;
-				}
-			}
-			updateAdditionalContext(enhanced);
-		} else {
-			updateAdditionalContext(normalized);
-		}
-	}, [stateValue, mapFn, updateAdditionalContext, options, stateKey]);
-=======
 		// Update the additional context
 		updateAdditionalContext(formattedContext);
 	}, [
@@ -576,7 +507,6 @@
 		options,
 		stateKey,
 	]);
->>>>>>> 3ebd1b18
 }
 
 // Enhanced hook to render additionalContext entries
