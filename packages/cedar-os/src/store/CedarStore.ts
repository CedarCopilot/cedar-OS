import { create } from 'zustand';
import { createAgentInputContextSlice } from '@/store/agentInputContext/agentInputContextSlice';
import { createStylingSlice } from '@/store/stylingSlice';
import { CedarStore } from '@/store/CedarOSTypes';
import { createStateSlice } from '@/store/stateSlice/stateSlice';
import { createMessagesSlice } from '@/store/messages/messagesSlice';
import { createAgentConnectionSlice } from '@/store/agentConnection/agentConnectionSlice';
import { createVoiceSlice } from '@/store/voice/voiceSlice';
import { createDebuggerSlice } from '@/store/debugger/debuggerSlice';
import { createSpellSlice } from '@/store/spellSlice/spellSlice';
<<<<<<< HEAD
import { createDiffHistorySlice } from '@/store/diffHistoryStateSlice';
=======
import { createToolsSlice } from '@/store/toolsSlice/toolsSlice';
>>>>>>> ccb2f88f

// Create the combined store (default for backwards compatibility)
export const useCedarStore = create<CedarStore>()((...a) => ({
	...createStylingSlice(...a),
	...createAgentInputContextSlice(...a),
	...createStateSlice(...a),
	...createMessagesSlice(...a),
	...createAgentConnectionSlice(...a),
	...createVoiceSlice(...a),
	...createDebuggerSlice(...a),
	...createSpellSlice(...a),
<<<<<<< HEAD
	...createDiffHistorySlice(...a),
=======
	...createToolsSlice(...a),
>>>>>>> ccb2f88f
}));

export const useMessages = () => ({
	messages: useCedarStore((state) => state.messages),
	isProcessing: useCedarStore((state) => state.isProcessing),
	showChat: useCedarStore((state) => state.showChat),

	setMessages: useCedarStore((state) => state.setMessages),
	addMessage: useCedarStore((state) => state.addMessage),
	clearMessages: useCedarStore((state) => state.clearMessages),
	setIsProcessing: useCedarStore((state) => state.setIsProcessing),

	setShowChat: useCedarStore((state) => state.setShowChat),
});

// Export the set function directly
export const setCedarStore = useCedarStore.setState;

// Export a hook for styling config
export const useStyling = () => ({
	styling: useCedarStore((state) => state.styling),
	setStyling: useCedarStore((state) => state.setStyling),
	toggleDarkMode: useCedarStore((state) => state.toggleDarkMode),
});

// Export a hook for chat input
export const useChatInput = () => ({
	chatInputContent: useCedarStore((state) => state.chatInputContent),
	setChatInputContent: useCedarStore((state) => state.setChatInputContent),
	overrideInputContent: useCedarStore((state) => state.overrideInputContent),
	setOverrideInputContent: useCedarStore(
		(state) => state.setOverrideInputContent
	),
});

// Export registerState function to allow dynamic state registration
export const registerState: CedarStore['registerState'] = (config) =>
	useCedarStore.getState().registerState(config);

// Export getCedarState function for reading state values
export const getCedarState: CedarStore['getCedarState'] = (key) =>
	useCedarStore.getState().getCedarState(key);

// Export setCedarState function for updating state values
export const setCedarState: CedarStore['setCedarState'] = (key, value) =>
	useCedarStore.getState().setCedarState(key, value);

// Export the extensible store creator
export { createCedarStore } from '@/store/createCedarStore';
export type { CreateCedarStoreOptions } from '@/store/createCedarStore';

// Export diff state types and hooks
export type {
	DiffMode,
	DiffState,
	DiffHistoryState,
	DiffHistorySlice,
} from '@/store/diffHistoryStateSlice';
export {
	useCedarDiffState,
	createDiffHistorySlice,
} from '@/store/diffHistoryStateSlice';

// Export the typed messages slice creator
export { createTypedMessagesSlice } from '@/store/messages/createTypedMessagesSlice';
export type { TypedMessagesSlice } from '@/store/messages/createTypedMessagesSlice';

// Export message types
export type {
	BaseMessage,
	DefaultMessage,
	TypedMessage,
	MessageByType,
	MessageRenderer,
} from '@/store/messages/MessageTypes';

// Export voice slice and utilities
export { createVoiceSlice } from '@/store/voice/voiceSlice';
export type {
	VoiceSlice,
	VoiceState,
	VoiceActions,
} from '@/store/voice/voiceSlice';

// Export a hook for voice functionality
export const useVoice = () => ({
	isVoiceEnabled: useCedarStore((state) => state.isVoiceEnabled),
	isListening: useCedarStore((state) => state.isListening),
	isSpeaking: useCedarStore((state) => state.isSpeaking),
	voicePermissionStatus: useCedarStore((state) => state.voicePermissionStatus),
	voiceError: useCedarStore((state) => state.voiceError),
	voiceSettings: useCedarStore((state) => state.voiceSettings),

	requestVoicePermission: useCedarStore(
		(state) => state.requestVoicePermission
	),
	checkVoiceSupport: useCedarStore((state) => state.checkVoiceSupport),
	startListening: useCedarStore((state) => state.startListening),
	stopListening: useCedarStore((state) => state.stopListening),
	toggleVoice: useCedarStore((state) => state.toggleVoice),
	updateVoiceSettings: useCedarStore((state) => state.updateVoiceSettings),
	setVoiceError: useCedarStore((state) => state.setVoiceError),
	resetVoiceState: useCedarStore((state) => state.resetVoiceState),
});

// Export a hook for debugger functionality
export const useDebugger = () => ({
	agentConnectionLogs: useCedarStore((state) => state.agentConnectionLogs),
	maxLogs: useCedarStore((state) => state.maxLogs),
	isDebugEnabled: useCedarStore((state) => state.isDebugEnabled),

	logAgentRequest: useCedarStore((state) => state.logAgentRequest),
	logAgentResponse: useCedarStore((state) => state.logAgentResponse),
	logAgentError: useCedarStore((state) => state.logAgentError),
	logStreamStart: useCedarStore((state) => state.logStreamStart),
	logStreamChunk: useCedarStore((state) => state.logStreamChunk),
	logStreamEnd: useCedarStore((state) => state.logStreamEnd),
	clearDebugLogs: useCedarStore((state) => state.clearDebugLogs),
	setDebugEnabled: useCedarStore((state) => state.setDebugEnabled),
	setMaxLogs: useCedarStore((state) => state.setMaxLogs),
});

// Export spell slice and utilities
export { createSpellSlice } from '@/store/spellSlice/spellSlice';
export type {
	SpellSlice,
	SpellMap,
	SpellState,
	SpellRegistration,
} from '@/store/spellSlice/spellSlice';

// Export the spell hooks
export { useSpell } from '@/store/spellSlice/useSpell';
export { useMultipleSpells } from '@/store/spellSlice/useMultipleSpells';

export type {
	UseSpellOptions,
	UseSpellReturn,
} from '@/store/spellSlice/useSpell';

// Export activation condition types
export {
	Hotkey,
	MouseEvent,
	SelectionEvent,
	ActivationMode,
	type ActivationConditions,
	type ActivationState,
	type ActivationEvent,
	type HotkeyCombo,
	type CommonHotkeyCombo,
} from '@/store/spellSlice/SpellTypes';

// Export a hook for spell functionality
export const useSpells = () => ({
	spells: useCedarStore((state) => state.spells),

	// Unified API
	registerSpell: useCedarStore((state) => state.registerSpell),
	unregisterSpell: useCedarStore((state) => state.unregisterSpell),

	// Programmatic control
	activateSpell: useCedarStore((state) => state.activateSpell),
	deactivateSpell: useCedarStore((state) => state.deactivateSpell),
	toggleSpell: useCedarStore((state) => state.toggleSpell),
	clearSpells: useCedarStore((state) => state.clearSpells),
});

<<<<<<< HEAD
// Export a hook for diff history functionality
export const useDiffHistory = () => ({
	diffHistoryStates: useCedarStore((state) => state.diffHistoryStates),

	getDiffHistoryState: useCedarStore((state) => state.getDiffHistoryState),
	getCleanState: useCedarStore((state) => state.getCleanState),
	setDiffState: useCedarStore((state) => state.setDiffState),
	newDiffState: useCedarStore((state) => state.newDiffState),
	acceptAllDiffs: useCedarStore((state) => state.acceptAllDiffs),
	rejectAllDiffs: useCedarStore((state) => state.rejectAllDiffs),
	undo: useCedarStore((state) => state.undo),
	redo: useCedarStore((state) => state.redo),
=======
// Export tools slice and utilities
export { createToolsSlice } from '@/store/toolsSlice/toolsSlice';
export type {
	ToolsSlice,
	ToolsState,
	ToolsActions,
	ToolFunction,
	RegisteredTool,
	RegisteredToolBase,
	ToolRegistrationConfig,
	ToolsMap,
} from '@/store/toolsSlice/ToolsTypes';

// Export the useRegisterFrontendTool hook
export { useRegisterFrontendTool } from '@/store/toolsSlice/useRegisterFrontendTool';
export type { UseRegisterFrontendToolOptions } from '@/store/toolsSlice/useRegisterFrontendTool';

// Export a hook for tools functionality
export const useTools = () => ({
	registeredTools: useCedarStore((state) => state.registeredTools),

	registerTool: useCedarStore((state) => state.registerTool),
	unregisterTool: useCedarStore((state) => state.unregisterTool),
	executeTool: useCedarStore((state) => state.executeTool),
	getRegisteredTools: useCedarStore((state) => state.getRegisteredTools),
	clearTools: useCedarStore((state) => state.clearTools),
>>>>>>> ccb2f88f
});<|MERGE_RESOLUTION|>--- conflicted
+++ resolved
@@ -8,11 +8,8 @@
 import { createVoiceSlice } from '@/store/voice/voiceSlice';
 import { createDebuggerSlice } from '@/store/debugger/debuggerSlice';
 import { createSpellSlice } from '@/store/spellSlice/spellSlice';
-<<<<<<< HEAD
 import { createDiffHistorySlice } from '@/store/diffHistoryStateSlice';
-=======
 import { createToolsSlice } from '@/store/toolsSlice/toolsSlice';
->>>>>>> ccb2f88f
 
 // Create the combined store (default for backwards compatibility)
 export const useCedarStore = create<CedarStore>()((...a) => ({
@@ -24,11 +21,8 @@
 	...createVoiceSlice(...a),
 	...createDebuggerSlice(...a),
 	...createSpellSlice(...a),
-<<<<<<< HEAD
 	...createDiffHistorySlice(...a),
-=======
 	...createToolsSlice(...a),
->>>>>>> ccb2f88f
 }));
 
 export const useMessages = () => ({
@@ -197,7 +191,6 @@
 	clearSpells: useCedarStore((state) => state.clearSpells),
 });
 
-<<<<<<< HEAD
 // Export a hook for diff history functionality
 export const useDiffHistory = () => ({
 	diffHistoryStates: useCedarStore((state) => state.diffHistoryStates),
@@ -210,7 +203,8 @@
 	rejectAllDiffs: useCedarStore((state) => state.rejectAllDiffs),
 	undo: useCedarStore((state) => state.undo),
 	redo: useCedarStore((state) => state.redo),
-=======
+});
+
 // Export tools slice and utilities
 export { createToolsSlice } from '@/store/toolsSlice/toolsSlice';
 export type {
@@ -237,5 +231,4 @@
 	executeTool: useCedarStore((state) => state.executeTool),
 	getRegisteredTools: useCedarStore((state) => state.getRegisteredTools),
 	clearTools: useCedarStore((state) => state.clearTools),
->>>>>>> ccb2f88f
 });