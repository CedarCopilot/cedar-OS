--- conflicted
+++ resolved
@@ -381,9 +381,6 @@
 		};
 	},
 
-<<<<<<< HEAD
-	// Handle LLM response with persistence
-=======
 	// Voice LLM method
 	voiceLLM: async (params: VoiceParams) => {
 		const config = get().providerConfig;
@@ -406,7 +403,6 @@
 	},
 
 	// Handle LLM response
->>>>>>> 3276c1cf
 	handleLLMResponse: (itemsToProcess: (string | object)[]) => {
 		const state = get();
 
