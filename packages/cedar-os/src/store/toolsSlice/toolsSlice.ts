--- conflicted
+++ resolved
@@ -58,35 +58,7 @@
 	},
 
 	// Get all registered tools for agent
-<<<<<<< HEAD
 	getRegisteredTools: () => get().registeredTools,
-=======
-	getRegisteredTools: () => {
-		const tools = get().registeredTools;
-		const toolsObject: Record<
-			string,
-			{
-				name: string;
-				description?: string;
-				argsSchema: Record<string, unknown>;
-			}
-		> = {};
-
-		tools.forEach((tool, name) => {
-			toolsObject[name] = {
-				name,
-				description: tool.description,
-				// Convert Zod schema to JSON schema using zod-to-json-schema library
-				argsSchema: zodToJsonSchema(tool.argsSchema, name) as Record<
-					string,
-					unknown
-				>,
-			};
-		});
-
-		return toolsObject;
-	},
->>>>>>> d82eccb8
 
 	// Clear all tools
 	clearTools: () => {
