import { StateSlice } from '@/store/stateSlice/stateSlice';
import { AgentInputContextSlice } from '@/store/agentInputContext/agentInputContextSlice';
import { StylingConfig, StylingSlice } from '@/store/stylingSlice';
import { MessagesSlice } from '@/store/messages/messagesSlice';
import { AgentConnectionSlice } from '@/store/agentConnection/agentConnectionSlice';
import { VoiceSlice } from '@/store/voice/voiceSlice';
import { DebuggerSlice } from '@/store/debugger/debuggerSlice';
import { SpellSlice } from '@/store/spellSlice/spellSlice';
<<<<<<< HEAD
import { DiffHistorySlice } from '@/store/diffHistoryStateSlice';
=======
import { ToolsSlice } from '@/store/toolsSlice/ToolsTypes';
>>>>>>> ccb2f88f

/**
 * The main Cedar store type that combines all slices
 */
export interface CedarStore
	extends StylingSlice,
		AgentInputContextSlice,
		StateSlice,
		MessagesSlice,
		AgentConnectionSlice,
		VoiceSlice,
		DebuggerSlice,
		SpellSlice,
<<<<<<< HEAD
		DiffHistorySlice {}
=======
		ToolsSlice {}
>>>>>>> ccb2f88f

// Re-export StylingConfig for convenience
export type { StylingConfig };<|MERGE_RESOLUTION|>--- conflicted
+++ resolved
@@ -6,11 +6,8 @@
 import { VoiceSlice } from '@/store/voice/voiceSlice';
 import { DebuggerSlice } from '@/store/debugger/debuggerSlice';
 import { SpellSlice } from '@/store/spellSlice/spellSlice';
-<<<<<<< HEAD
 import { DiffHistorySlice } from '@/store/diffHistoryStateSlice';
-=======
 import { ToolsSlice } from '@/store/toolsSlice/ToolsTypes';
->>>>>>> ccb2f88f
 
 /**
  * The main Cedar store type that combines all slices
@@ -24,11 +21,8 @@
 		VoiceSlice,
 		DebuggerSlice,
 		SpellSlice,
-<<<<<<< HEAD
-		DiffHistorySlice {}
-=======
+		DiffHistorySlice,
 		ToolsSlice {}
->>>>>>> ccb2f88f
 
 // Re-export StylingConfig for convenience
 export type { StylingConfig };